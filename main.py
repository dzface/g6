--- conflicted
+++ resolved
@@ -30,51 +30,30 @@
     )
 
 app.mount("/static", StaticFiles(directory="static"), name="static")
-
+app.mount("/data", StaticFiles(directory="data"), name="data")
 templates = Jinja2Templates(directory=TEMPLATES_DIR, extensions=["jinja2.ext.i18n"])
-
-# templates.env.finalize = filter_suppress_none
-app.mount("/data", StaticFiles(directory="data"), name="data")
-<<<<<<< HEAD
+templates.env.globals["outlogin"] = outlogin
 templates.env.globals["is_admin"] = is_admin
 templates.env.globals["generate_one_time_token"] = generate_one_time_token
 templates.env.filters["default_if_none"] = default_if_none
-
-
-
-# # 1. main.py의 위치를 얻습니다.
-# current_path = os.path.dirname(os.path.abspath(__file__))
-# # 2. 해당 위치를 기준으로 Jinja2의 FileSystemLoader를 설정합니다.
-# env = Environment(loader=FileSystemLoader(current_path))
-=======
-templates = Jinja2Templates(directory=TEMPLATES_DIR)
-templates.env.globals["outlogin"] = outlogin
->>>>>>> edf38502
 
 from _admin.admin import router as admin_router
 from _bbs.board import router as board_router
 from _bbs.login import router as login_router
 from _bbs.register import router as register_router
 from _bbs.content import router as content_router
-<<<<<<< HEAD
-from _member.member_profile import router as user_profile_router
-=======
 from _bbs.faq import router as faq_router
 from _bbs.qa import router as qa_router
-import _user.user_router 
-
->>>>>>> edf38502
+from _member.member_profile import router as user_profile_router
+
 app.include_router(admin_router, prefix="/admin", tags=["admin"])
 app.include_router(board_router, prefix="/board", tags=["board"])
 app.include_router(login_router, prefix="/bbs", tags=["login"])
 app.include_router(register_router, tags=["register"])
+app.include_router(user_profile_router, prefix="/bbs", tags=["profile"])
 app.include_router(content_router, prefix="/content", tags=["content"])
-<<<<<<< HEAD
-app.include_router(user_profile_router, prefix="/bbs", tags=["profile"])
-=======
 app.include_router(faq_router, prefix="/faq", tags=["faq"])
 app.include_router(qa_router, prefix="/qa", tags=["qa"])
->>>>>>> edf38502
 
 # is_mobile = False
 # user_device = 'pc'
@@ -88,14 +67,9 @@
     # outlogin = None
 
     db: Session = SessionLocal()
-<<<<<<< HEAD
-    config = get_config()
-
-=======
     config = db.query(models.Config).first()
     request.state.config = config
     
->>>>>>> edf38502
     ss_mb_id = request.session.get("ss_mb_id", "")
     
     if ss_mb_id:
@@ -182,17 +156,10 @@
         "request": request,
         "config": config,
         "member": member,
-<<<<<<< HEAD
-        "outlogin": outlogin.body.decode("utf-8"),
+        # "outlogin": outlogin.body.decode("utf-8"),
     }
 
     db.close()
-
-=======
-        # "outlogin": outlogin.body.decode("utf-8"),
-    }        
-                        
->>>>>>> edf38502
     response = await call_next(request)
 
     # 접속자 기록
