import datetime
from datetime import timedelta
import re
from fastapi import FastAPI, Depends, Request, Form
from fastapi.templating import Jinja2Templates
from fastapi.responses import HTMLResponse, RedirectResponse, Response
from fastapi.staticfiles import StaticFiles
from database import get_db

from jinja2 import Environment, FileSystemLoader
from database import engine, get_db, SessionLocal
from sqlalchemy.orm import Session
from starlette.middleware.sessions import SessionMiddleware
from common import *
from typing import Optional

from settings import APP_IS_DEBUG
from user_agents import parse
import os
import models
# models.Base.metadata.create_all(bind=engine)

app = FastAPI(debug=APP_IS_DEBUG)

app.mount("/static", StaticFiles(directory="static"), name="static")
app.mount("/data", StaticFiles(directory="data"), name="data")
templates = Jinja2Templates(directory=TEMPLATES_DIR, extensions=["jinja2.ext.i18n"])
templates.env.globals["is_admin"] = is_admin
templates.env.globals["generate_one_time_token"] = generate_one_time_token
templates.env.filters["default_if_none"] = default_if_none
templates.env.globals['getattr'] = getattr
templates.env.globals["generate_token"] = generate_token

from _admin.admin import router as admin_router
from _bbs.board import router as board_router
from _bbs.login import router as login_router
from _bbs.register import router as register_router
from _bbs.content import router as content_router
from _bbs.faq import router as faq_router
from _bbs.qa import router as qa_router
from _bbs.member_profile import router as user_profile_router
from _bbs.memo import router as memo_router
from _bbs.poll import router as poll_router
from _bbs.ajax_autosave import router as autosave_router
from _bbs.formmail import router as formmail_router

app.include_router(admin_router, prefix="/admin", tags=["admin"])
app.include_router(board_router, prefix="/board", tags=["board"])
app.include_router(login_router, prefix="/bbs", tags=["login"])
app.include_router(register_router, prefix="/bbs", tags=["register"])
app.include_router(user_profile_router, prefix="/bbs", tags=["profile"])
app.include_router(content_router, prefix="/content", tags=["content"])
app.include_router(faq_router, prefix="/faq", tags=["faq"])
app.include_router(qa_router, prefix="/qa", tags=["qa"])
app.include_router(memo_router, prefix="/memo", tags=["memo"])
app.include_router(poll_router, prefix="/poll", tags=["poll"])
app.include_router(autosave_router, prefix="/bbs/ajax", tags=["autosave"])
app.include_router(formmail_router, prefix="/bbs", tags=["formmail"])

# is_mobile = False
# user_device = 'pc'

# 항상 실행해야 하는 미들웨어
@app.middleware("http")
async def main_middleware(request: Request, call_next):

    ### 미들웨어가 여러번 실행되는 것을 막는 코드 시작    
    # 요청의 경로를 얻습니다.
    path = request.url.path
    # 경로가 정적 파일에 대한 것이 아닌지 확인합니다 (css, js, 이미지 등).
    if (path.startswith('/static') or path.endswith(('.css', '.js', '.jpg', '.png', '.gif', '.webp'))):
        response = await call_next(request)
        return response
    ### 미들웨어가 여러번 실행되는 것을 막는 코드 끝
    
    member = None

    db: Session = SessionLocal()
    config = db.query(models.Config).first()
    request.state.config = config

    is_super_admin = False
    ss_mb_id = request.session.get("ss_mb_id", "")
    if ss_mb_id:
        member = db.query(models.Member).filter(models.Member.mb_id == ss_mb_id).first()
        if member:
            if member.mb_intercept_date or member.mb_leave_date: # 차단 되었거나, 탈퇴한 회원이면 세션 초기화
                request.session["ss_mb_id"] = ""
                member = None
            elif member.mb_today_login.strftime("%Y-%m-%d") != TIME_YMD:  # 오늘 처음 로그인 이라면
                # if member.mb_today_login[:10] != TIME_YMD: # 오늘 처음 로그인 이라면
                # 첫 로그인 포인트 지급
                insert_point(request, member.mb_id, config.cf_login_point, TIME_YMD + " 첫로그인", "@login", member.mb_id, TIME_YMD)
                # 오늘의 로그인이 될 수도 있으며 마지막 로그인일 수도 있음
                # 해당 회원의 접근일시와 IP 를 저장
                member.mb_today_login = TIME_YMDHIS
                member.mb_login_ip = request.client.host
                db.commit()
            # 최고관리자인지 확인
            if config.cf_admin == member.mb_id:
                is_super_admin = True
            
    else:
        cookie_mb_id = request.cookies.get("ck_mb_id")
        if cookie_mb_id:
            cookie_mb_id = re.sub("[^a-zA-Z0-9_]", "", cookie_mb_id)[:20] # 쿠키에 저장된 아이디에서 영문자,숫자,_ 20글자 얻는다.
        if cookie_mb_id and cookie_mb_id.lower() != config.cf_admin.lower(): # 최고관리자 아이디라면 자동로그인 금지
            member = db.query(models.Member).filter(models.Member.mb_id == cookie_mb_id).first()
            if member and not (member.mb_intercept_date or member.mb_leave_date): # 차단 했거나 탈퇴한 회원이 아니면
                # 메일인증을 사용하고 메일인증한 시간이 있다면, 년도만 체크하여 시간이 있음을 확인
                if config.cf_use_email_certify and member.mb_email_certify[:2] != "00":
                    ss_mb_key  = session_member_key(request, member)
                    # 쿠키에 저장된 키와 여러가지 정보를 조합하여 만든 키가 일치한다면 로그인으로 간주
                    if request.cookies.get("ck_auto") == ss_mb_key:
                        request.session["ss_mb_id"] = cookie_mb_id
                        return RedirectResponse(url="/", status_code=302).set_cookie(key="ss_mb_id", value=cookie_mb_id, max_age=3600)
    
    request.state.is_super_admin = is_super_admin

    if request.method == "GET":
        request.state.sst = request.query_params.get("sst") if request.query_params.get("sst") else ""
        request.state.sod = request.query_params.get("sod") if request.query_params.get("sod") else ""
        request.state.sfl = request.query_params.get("sfl") if request.query_params.get("sfl") else ""
        request.state.stx = request.query_params.get("stx") if request.query_params.get("stx") else ""
        request.state.sca = request.query_params.get("sca") if request.query_params.get("sca") else ""
        request.state.page = request.query_params.get("page") if request.query_params.get("page") else ""
    else:
        request.state.sst = request._form.get("sst") if request._form and request._form.get("sst") else ""
        request.state.sod = request._form.get("sod") if request._form and request._form.get("sod") else ""
        request.state.sfl = request._form.get("sfl") if request._form and request._form.get("sfl") else ""
        request.state.stx = request._form.get("stx") if request._form and request._form.get("stx") else ""
        request.state.sca = request._form.get("sca") if request._form and request._form.get("sca") else ""
        request.state.page = request._form.get("page") if request._form and request._form.get("page") else ""
        
    # pc, mobile 구분
    request.state.is_mobile = False
    request.state.device = 'pc'
    
    if 'SET_DEVICE' in globals():
        if SET_DEVICE == 'mobile':
            request.state.is_mobile = True
            request.state.device = 'mobile'
    else:
        user_agent = request.headers.get("User-Agent", "")
        ua = parse(user_agent)
        if 'USE_MOBILE' in globals() and USE_MOBILE:
            if ua.is_mobile or ua.is_tablet: # 모바일과 태블릿에서 접속하면 모바일로 간주
                request.state.is_mobile = True
                request.state.device = 'mobile'
                
    # 로그인한 회원 정보
    request.state.login_member = member

    # 에디터 전역변수
    request.state.editor = config.cf_editor
    request.state.use_editor = True if config.cf_editor else False
                
    # request.state.context = {
    #     # "request": request,
    #     # "config": config,
    #     # "member": member,
    #     # "outlogin": outlogin.body.decode("utf-8"),
    # }      
    db.close()
    response = await call_next(request)

    # 접속자 기록
    vi_ip = request.client.host
    ck_visit_ip = request.cookies.get('ck_visit_ip', None)
    if ck_visit_ip != vi_ip:
        # 접속을 추적하는 쿠키 설정 및 접속 레코드 기록
        response.set_cookie('ck_visit_ip', vi_ip, max_age=86400)  # 쿠키를 하루 동안 유지
        # 접속 레코드 기록
        record_visit(request)
        
    # print("After request")

    return response

# 아래 app.add_middleware(...) 코드는 반드시 common 함수의 아래에 위치해야 함. 
# 안 그러면 아래와 같은 오류를 맛볼수 있음 ㅠㅠ
# AssertionError: SessionMiddleware must be installed to access request.session
app.add_middleware(SessionMiddleware, secret_key="secret", session_cookie="session", max_age=3600 * 3)


@app.exception_handler(AlertException)
async def alert_exception_handler(request: Request, exc: AlertException):
    """AlertException 예외처리 등록

    Args:
        request (Request): request 객체
        exc (AlertException): 예외 객체

    Returns:
        _TemplateResponse: 경고창 템플릿
    """
    return templates.TemplateResponse(
        "alert.html", {"request": request, "errors": exc.detail, "url": exc.url}, status_code=exc.status_code
    )

@app.exception_handler(AlertCloseException)
async def alert_close_exception_handler(request: Request, exc: AlertCloseException):
    """AlertCloseException 예외처리 등록

    Args:
        request (Request): request 객체
        exc (AlertCloseException): 예외 객체

    Returns:
        _TemplateResponse: 경고창 & 윈도우창 닫기 템플릿
    """
    return templates.TemplateResponse(
        "alert_close.html", {"request": request, "errors": exc.detail}, status_code=exc.status_code
    )


def get_member(mb_id, db: Session = Depends(get_db)):
    member = db.query(models.Member).filter(models.Member.mb_id == mb_id).first()
    return member

@app.get("/root")
def read_root():
    return {"Hello": "World"}


@app.get("/", response_class=HTMLResponse)
def index(request: Request, response: Response, db: Session = Depends(get_db)):
    
    context = {
        "request": request,
        "latest": latest,
        "newwins": get_newwins(request)
    }
    return templates.TemplateResponse(f"index.{request.state.device}.html", context)


# 최신글
def latest(request: Request, skin_dir='', bo_table='', rows=10, subject_len=40):

    if not skin_dir:
        skin_dir = 'basic'

    g6_file_cache = G6FileCache()
    cache_filename = f"latest-{bo_table}-{skin_dir}-{rows}-{subject_len}-{g6_file_cache.get_cache_secret_key()}.html"
    cache_file = os.path.join(g6_file_cache.cache_dir, cache_filename)

    # 캐시된 파일이 있으면 파일을 읽어서 반환
    if os.path.exists(cache_file):
        return g6_file_cache.get(cache_file)
    
    db = SessionLocal()
    board = db.query(models.Board).filter(models.Board.bo_table == bo_table).first()
    
    models.Write = dynamic_create_write_table(bo_table)
    writes = db.query(models.Write).filter(models.Write.wr_is_comment == False).order_by(models.Write.wr_num).limit(rows).all()
    for write in writes:
        write.is_notice = write.wr_id in board.bo_notice.split(",")
        write.subject = write.wr_subject[:subject_len]
        write.icon_hot = write.wr_hit >= 100
        write.icon_new = write.wr_datetime > (datetime.now() - timedelta(days=1))
        write.icon_file = write.wr_file
        write.icon_link = write.wr_link1 or write.wr_link2
        write.icon_reply = write.wr_reply
    
    context = {
        "request": request,
        "writes": writes,
        "bo_table": bo_table,
        "bo_subject": board.bo_subject,
    }
    temp = templates.TemplateResponse(f"latest/{skin_dir}.html", context)
<<<<<<< HEAD
    return temp.body.decode("utf-8")


@app.get("/sideview/{mb_id}")
def sideview(request: Request, mb_id: str, db: Session = Depends(get_db)):    
    config = request.state.config
    if config.cf_use_member_icon == 0:
        return

    exists_member = db.query(models.Member).filter(models.Member.mb_id == mb_id).first()
    if not exists_member:
        return {"error": "존재하지 않는 회원입니다."}
    
    str = f'''<a href="">쪽지보내기</a><a href="">메일보내기</a><a href="">자기소개</a><a href="">전체게시물</a>'''
    
    return str



@app.get("/get-member-info")
def get_member_info(memberid: str):
    # 여기에서 memberid 값에 대한 정보를 데이터베이스나 다른 소스에서 검색할 수 있습니다.
    # 예제에서는 간단한 문자열을 반환합니다.
    return f"{memberid}에 대한 정보입니다."
=======
    temp_decode = temp.body.decode("utf-8")

    # 캐시 파일 생성
    g6_file_cache.create(temp_decode, cache_file)

    return temp_decode


def get_newwins(request: Request):
    """
    레이어 팝업 목록을 반환하는 함수
    """
    db = SessionLocal()

    now = datetime.now().strftime("%Y-%m-%d %H:%M:%S")
    current_division = "comm" # comm, both, shop
    newwins = db.query(models.NewWin).filter(
        models.NewWin.nw_begin_time <= now,
        models.NewWin.nw_end_time >= now,
        models.NewWin.nw_device.in_(["both", request.state.device]),
        models.NewWin.nw_division.in_(["both", current_division]),
    ).order_by(models.NewWin.nw_id.asc()).all()

    # "hd_pops_" + nw_id 이름으로 선언된 쿠키가 있는지 확인하고 있다면 팝업을 제거
    newwins = [newwin for newwin in newwins if not request.cookies.get("hd_pops_" + str(newwin.nw_id))]

    return newwins
>>>>>>> 58599f78
<|MERGE_RESOLUTION|>--- conflicted
+++ resolved
@@ -269,39 +269,7 @@
         "bo_subject": board.bo_subject,
     }
     temp = templates.TemplateResponse(f"latest/{skin_dir}.html", context)
-<<<<<<< HEAD
     return temp.body.decode("utf-8")
-
-
-@app.get("/sideview/{mb_id}")
-def sideview(request: Request, mb_id: str, db: Session = Depends(get_db)):    
-    config = request.state.config
-    if config.cf_use_member_icon == 0:
-        return
-
-    exists_member = db.query(models.Member).filter(models.Member.mb_id == mb_id).first()
-    if not exists_member:
-        return {"error": "존재하지 않는 회원입니다."}
-    
-    str = f'''<a href="">쪽지보내기</a><a href="">메일보내기</a><a href="">자기소개</a><a href="">전체게시물</a>'''
-    
-    return str
-
-
-
-@app.get("/get-member-info")
-def get_member_info(memberid: str):
-    # 여기에서 memberid 값에 대한 정보를 데이터베이스나 다른 소스에서 검색할 수 있습니다.
-    # 예제에서는 간단한 문자열을 반환합니다.
-    return f"{memberid}에 대한 정보입니다."
-=======
-    temp_decode = temp.body.decode("utf-8")
-
-    # 캐시 파일 생성
-    g6_file_cache.create(temp_decode, cache_file)
-
-    return temp_decode
-
 
 def get_newwins(request: Request):
     """
@@ -321,5 +289,4 @@
     # "hd_pops_" + nw_id 이름으로 선언된 쿠키가 있는지 확인하고 있다면 팝업을 제거
     newwins = [newwin for newwin in newwins if not request.cookies.get("hd_pops_" + str(newwin.nw_id))]
 
-    return newwins
->>>>>>> 58599f78
+    return newwins