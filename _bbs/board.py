--- conflicted
+++ resolved
@@ -17,10 +17,6 @@
 templates = Jinja2Templates(directory=[EDITOR_PATH, TEMPLATES_DIR])
 templates.env.globals["bleach"] = bleach
 templates.env.globals["nl2br"] = nl2br
-<<<<<<< HEAD
-
-=======
->>>>>>> e80f35c3
 
 
 # all board list
