--- conflicted
+++ resolved
@@ -41,20 +41,8 @@
     if not member:
         raise AlertException(status_code=404, detail="회원정보가 존재하지 않습니다.")
     else:
-<<<<<<< HEAD
         if not validate_password(mb_password, member.mb_password):
             raise AlertException(status_code=404, detail="아이디 또는 패스워드가 일치하지 않습니다.")
-=======
-        if not validate_password(form.mb_password, member.mb_password):
-            errors.append("아이디 또는 패스워드가 일치하지 않습니다.")
-
-    if errors:
-        return templates.TemplateResponse(f"{request.state.device}/member/member_confirm.html", {
-            "request": request,
-            "member": None,
-            "errors": errors
-        })
->>>>>>> fd50544e
 
     return RedirectResponse(url=f"/bbs/member_profile/{member.mb_no}", status_code=302)
 
