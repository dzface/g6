import hashlib
import logging
import sys
import zlib
from datetime import datetime
from typing import List, Optional
from urllib.parse import parse_qs

from fastapi import APIRouter, Depends
from sqlalchemy.orm import Session
from starlette.requests import Request
from starlette.responses import RedirectResponse
from starlette.templating import Jinja2Templates

from _bbs.member_profile import validate_nickname, validate_userid
from _lib.social import providers
from _lib.social.social import oauth, SocialProvider, get_social_profile, get_social_login_token
from common import AlertException, valid_email, hash_password, session_member_key, insert_point, TEMPLATES_DIR, \
<<<<<<< HEAD
    is_admin, generate_one_time_token, default_if_none, generate_token
from database import get_db, SessionLocal
=======
    is_admin, default_if_none, generate_token
from database import SessionLocal, get_db
>>>>>>> cb7609f6
from dataclassform import MemberForm

from models import Config, MemberSocialProfiles, Member

router = APIRouter()
templates = Jinja2Templates(directory=TEMPLATES_DIR, extensions=["jinja2.ext.i18n"])
templates.env.globals["is_admin"] = is_admin
templates.env.filters["default_if_none"] = default_if_none
templates.env.globals['getattr'] = getattr
templates.env.globals["generate_token"] = generate_token

log = logging.getLogger("authlib")
logging.basicConfig()
log.setLevel(logging.DEBUG)


@router.get('/social/login')
async def social_login(request: Request):
    """
    소셜 로그인
    """
    config: Config = request.state.config
    provider: List = parse_qs(request.url.query).get('provider', [])
    if provider.__len__() == 0:
        raise AlertException(status_code=400, detail="사용하지 않는 서비스 입니다.")

    provider_name = provider[0]

    if provider_name not in config.cf_social_servicelist:
        raise AlertException(status_code=400, detail="사용하지 않는 서비스 입니다. 관리자에게 문의하십시오.")

    # 소셜프로바이더 등록 - 다형성으로 호출
    provider_module_name = getattr(providers, f"{provider_name}")
    provider_class: SocialProvider = getattr(provider_module_name, f"{provider_name.capitalize()}")

    # 변경되는 설정값을 반영하기위해 여기서 client_id, secret 키를 등록한다.
    if provider_name == "naver":
        if not (config.cf_naver_clientid.strip() and config.cf_naver_secret.strip()):
            raise AlertException(status_code=400, detail="사용하지 않는 서비스 입니다. 관리자에게 문의하십시오.")
        provider_class.register(oauth, config.cf_naver_clientid.strip(), config.cf_naver_secret.strip())

    elif provider_name == 'kakao':
        if not config.cf_kakao_rest_key:
            raise AlertException(status_code=400, detail="사용하지 않는 서비스 입니다. 관리자에게 문의하십시오.")

        # 카카오 client_secret 은 선택사항
        provider_class.register(oauth, config.cf_kakao_rest_key.strip(), config.cf_kakao_client_secret.strip())

    elif provider_name == 'google':
        if not (config.cf_google_clientid.strip() and config.cf_google_secret.strip()):
            raise AlertException(status_code=400, detail="사용하지 않는 서비스 입니다. 관리자에게 문의하십시오.")

        provider_class.register(oauth, config.cf_google_clientid.strip(), config.cf_google_secret.strip())

    elif provider_name == 'twitter':
        if not (config.cf_twitter_key.strip() and config.cf_twitter_secret.strip()):
            raise AlertException(status_code=400, detail="사용하지 않는 서비스 입니다. 관리자에게 문의하십시오.")

        provider_class.register(oauth, config.cf_twitter_key.strip(), config.cf_twitter_secret.strip())

    elif provider_name == 'facebook':
        if not (config.cf_facebook_appid.strip() and config.cf_facebook_secret.strip()):
            raise AlertException(status_code=400, detail="사용하지 않는 서비스 입니다. 관리자에게 문의하십시오.")

        provider_class.register(oauth, config.cf_facebook_appid.strip(), config.cf_facebook_secret.strip())

    redirect_uri = (f"{request.url_for('authorize_social_login').__str__()}?provider={provider_name}"
                    .replace(":443", ""))

    return await oauth.__getattr__(provider_name).authorize_redirect(request, redirect_uri)


@router.get('/social/login/callback')
async def authorize_social_login(request: Request, db: Session = Depends(get_db), ):
    """
    소셜 로그인 인증 콜백
    """
    provider: List = parse_qs(request.url.query).get('provider', [])
    if provider.__len__() == 0:
        raise AlertException(status_code=400, detail="사용하지 않는 서비스 입니다.")
    provider_name: str = provider[0]

    auth_token = await get_social_login_token(provider_name, request)
    if auth_token is None:
        raise AlertException(status_code=400, detail="잠시후에 다시 시도해 주세요.",
                             url=request.url_for('login').__str__())

    provider_module_name = getattr(providers, f"{provider_name}")
    provider_class: SocialProvider = getattr(provider_module_name, f"{provider_name.capitalize()}")

    request.session['ss_social_access'] = auth_token
    response = await get_social_profile(auth_token, provider_name, request)

    social_email, profile = provider_class.convert_gnu_profile_data(response)
    identifier = str(profile.identifier)
    if not identifier:
        logging.critical(
            f'social login identifier is empty, gnu profile convert parsing error. '
            f'social_provider: {provider}, profile: {profile}')
        raise AlertException(status_code=400, detail="유효하지 않은 요청입니다. 관리자에게 문의하십시오.",
                             url=request.url_for('login').__str__())

    # 가입된 소셜 서비스 아이디가 존재하는지 확인
<<<<<<< HEAD
    gnu_social_id = SocialAuthService.g5_convert_social_id(identifier, provider_name)
    social_profile = SocialAuthService.get_profile_by_member_id(gnu_social_id, provider_name)
    if social_profile:
=======
    gnu_social_id = social_service.g5_convert_social_id(identifier, provider_name)
    mb_id = social_service.get_member_by_social_id(gnu_social_id, provider_name)
    if mb_id:
>>>>>>> cb7609f6
        # 이미 가입된 회원이라면 로그인
        member = db.query(Member.mb_id, Member.mb_datetime).filter(Member.mb_id == social_profile.mb_id).first()
        if not member:
            raise AlertException(
                status_code=400, detail="유효하지 않은 요청입니다.",
                url=request.url_for('login').__str__())

        # 로그인
        request.session["ss_mb_id"] = member.mb_id
        # XSS 공격에 대응하기 위하여 회원의 고유키를 생성해 놓는다.
        request.session["ss_mb_key"] = session_member_key(request, member)
        return RedirectResponse(url="/", status_code=302)

    if 'ss_social_link' in request.session and request.state.login_member.mb_id:
        # 소셜 가입 연결
        member = request.state.login_member
        profile.mb_id = member.mb_id
        db.add(profile)
        db.commit()

        return RedirectResponse(url=request.url_for('index'), status_code=302)

    # 회원가입
    request.session['ss_social_provider'] = provider_name
    request.session['ss_social_email'] = social_email
    return RedirectResponse(url=request.url_for('get_social_register_form'), status_code=302)


@router.get('/social/register')
async def get_social_register_form(request: Request):
    """
    소셜 회원가입 폼
    """
    config = request.state.config
    if not config.cf_social_login_use:
        raise AlertException(status_code=400, detail="소셜로그인을 사용하지 않습니다.")

    provider_name = request.session.get("ss_social_provider", None)
    if (request.session.get('ss_social_access', None) is None) or (provider_name is None):
        raise AlertException(status_code=400, detail="먼저 소셜로그인을 하셔야됩니다.",
                             url=request.url_for('login').__str__())
    social_email = request.session.get('ss_social_email', None)
    is_exists_email = False if social_email is None else True

    form_context = {
        "social_member_id": "",  # g5 user_id
        "social_member_email": social_email,  # user_email
        "action_url": request.url_for('post_social_register'),
        "is_exists_email": is_exists_email,
    }
    return templates.TemplateResponse("social/social_register_member.html", {
        "request": request,
        "config": config,
        "form": form_context,
        "provider_name": provider_name,
    })


@router.post('/social/register')
async def post_social_register(
        request: Request,
        member_form: MemberForm = Depends(),
        db: Session = Depends(get_db),
):
    """
    신규 소셜 회원등록
    """
    config = request.state.config
    if not config.cf_social_login_use:
        raise AlertException(status_code=400, detail="소셜로그인을 사용하지 않습니다.",
                             url=request.url_for('login').__str__())

    provider_name = request.session.get("ss_social_provider", None)
    if (request.session.get('ss_social_access', None) is None) or (provider_name is None):
        raise AlertException(status_code=400, detail="유효하지 않은 요청입니다. 관리자에게 문의하십시오.",
                             url=request.url_for('login').__str__())

    auth_token = request.session.get('ss_social_access', None)
    provider_module_name = getattr(providers, f"{provider_name}")
    provider_class: SocialProvider = getattr(provider_module_name, f"{provider_name.capitalize()}")
    response = await get_social_profile(auth_token, provider_name, request)
    social_email, profile = provider_class.convert_gnu_profile_data(response)

    # token valid

    identifier = str(profile.identifier)
    if not identifier:
        logging.critical(
            f'social login identifier is empty, gnu profile convert parsing error. '
            f'social_provider: {provider_name}, profile: {profile}')
        raise AlertException(status_code=400, detail="유효하지 않은 요청입니다. 관리자에게 문의하십시오.",
                             url=request.url_for('login').__str__())

    gnu_social_id = SocialAuthService.g5_convert_social_id(identifier, provider_name)
    exists_social_member = db.query(Member.mb_id, Member.mb_email).filter(Member.mb_id == gnu_social_id).first()

    # 유효성 검증
    if exists_social_member:
        raise AlertException(status_code=400, detail="이미 소셜로그인으로 가입된 회원아이디 입니다.",
                             url=request.url_for('login').__str__())

    result = validate_userid(gnu_social_id, config.cf_prohibit_id)
    if result["msg"]:
        raise AlertException(status_code=400, detail=result["msg"])

    if not valid_email(member_form.mb_email):
        raise AlertException(status_code=400, detail="이메일 양식이 올바르지 않습니다.")

    exists_email = db.query(Member.mb_email).filter(Member.mb_email == member_form.mb_email).first()
    if exists_email:
        raise AlertException(status_code=400, detail="이미 존재하는 이메일 입니다.")

    result = validate_nickname(member_form.mb_nick, config.cf_prohibit_id)
    if result["msg"]:
        raise AlertException(status_code=400, detail=result["msg"])

    # nick
    mb_nick = member_form.mb_nick
    if not mb_nick:
        mb_nick = gnu_social_id.split('_')[1]

    request_time = datetime.now()

    # 유효성 검증 통과
    member_social_profiles = MemberSocialProfiles()
    member_social_profiles.mb_id = gnu_social_id
    member_social_profiles.provider = provider_name
    member_social_profiles.identifier = gnu_social_id
    member_social_profiles.nickname = mb_nick
    member_social_profiles.profile_url = profile.profile_url
    member_social_profiles.photourl = profile.photourl
    member_social_profiles.object_sha = ""  # 사용하지 않는 데이터.
    member_social_profiles.mp_register_day = request_time

    member = Member()
    member.mb_id = gnu_social_id
    member.mb_password = hash_password(hash_password(str(request_time.microsecond)))
    member.mb_name = mb_nick
    member.mb_nick = mb_nick
    member.mb_email = member_form.mb_email
    member.mb_datetime = request_time
    member.mb_today_login = request_time
    member.mb_level = config.cf_register_level
    db.add(member)
    db.add(member_social_profiles)
    db.commit()

    # 가입시 발생 이벤트
    datetime_str = request_time.strftime("%Y-%m-%d %H:%M:%S")
    insert_point(
        request,
        mb_id=member.mb_id,
        point=config.cf_register_point,
        content=datetime_str + " 첫로그인",
        rel_table="@login",
        rel_id=member.mb_id,
        rel_action="회원가입"
    )

    # todo // 최고관리자에게 메일 발송

    return RedirectResponse(url="/", status_code=302)


class SocialAuthService:

    @classmethod
    def get_profile_by_member_id(cls, identifier, provider) -> Optional[str]:
        """
        소셜 서비스 아이디로 그누보드5 회원 아이디를 가져옴
        Args:
            identifier (str) : 소셜서비스 사용자 식별 id
            provider (str) : 소셜 제공자
        Returns:
            g5 user_id
        """
        with SessionLocal() as db:
            result = db.query(MemberSocialProfiles.mb_id).filter(
                MemberSocialProfiles.provider == provider,
                MemberSocialProfiles.identifier == identifier
            ).first()

        if result:
            return result

        return None

    @classmethod
    def check_exists_by_social_id(cls, identifier, provider) -> bool:
        """
        소셜 서비스 아이디가 존재하는지 확인
        Args:
            identifier (str) : 소셜서비스 사용자 식별 id
            provider (str) : 소셜 제공자
        Returns:
            True or False
        """
        with SessionLocal() as db:
            result = db.query(MemberSocialProfiles).filter(
                MemberSocialProfiles.provider == provider,
                MemberSocialProfiles.identifier == identifier
            ).first()

        if result:
            return True

        return False

    @classmethod
    def check_exists_by_member_id(cls, member_id) -> bool:
        """
        회원아이디가 존재하는지 확인
        Args:
            member_id (str) : 회원 아이디
        Returns:
            True or False
        """
        with SessionLocal() as db:
            result = db.query(MemberSocialProfiles.mb_id).filter(Member.mb_id == member_id).first()

        if result:
            return True

        return False

    @classmethod
    def g5_convert_social_id(cls, identifier, provider: str):
        """
        그누보드5 소셜 id 생성 함수 get_social_convert_id
        provider + uid로 부터 고유 해시값생성
        Args:
            identifier (str) : 소셜서비스 사용자 식별 id
            provider (str) : 소셜 제공자
        Returns:
            provider_hax(adler32(md5(uid)))
        """
        md5_hash = hashlib.md5(identifier.encode()).hexdigest()
        # Adler-32 hash on the hexadecimal MD5 hash
        adler32_hash = zlib.adler32(md5_hash.encode())

        return f"{provider}_{hex(adler32_hash)[2:]}"

    @classmethod
    def unlink_social_login(cls, member_id):
        """
        소셜계정 연결해제
        """
        with SessionLocal() as db:
            db.query(MemberSocialProfiles.mb_id).filter(MemberSocialProfiles.mb_id == member_id).delete()<|MERGE_RESOLUTION|>--- conflicted
+++ resolved
@@ -16,13 +16,8 @@
 from _lib.social import providers
 from _lib.social.social import oauth, SocialProvider, get_social_profile, get_social_login_token
 from common import AlertException, valid_email, hash_password, session_member_key, insert_point, TEMPLATES_DIR, \
-<<<<<<< HEAD
     is_admin, generate_one_time_token, default_if_none, generate_token
 from database import get_db, SessionLocal
-=======
-    is_admin, default_if_none, generate_token
-from database import SessionLocal, get_db
->>>>>>> cb7609f6
 from dataclassform import MemberForm
 
 from models import Config, MemberSocialProfiles, Member
@@ -126,15 +121,9 @@
                              url=request.url_for('login').__str__())
 
     # 가입된 소셜 서비스 아이디가 존재하는지 확인
-<<<<<<< HEAD
     gnu_social_id = SocialAuthService.g5_convert_social_id(identifier, provider_name)
     social_profile = SocialAuthService.get_profile_by_member_id(gnu_social_id, provider_name)
     if social_profile:
-=======
-    gnu_social_id = social_service.g5_convert_social_id(identifier, provider_name)
-    mb_id = social_service.get_member_by_social_id(gnu_social_id, provider_name)
-    if mb_id:
->>>>>>> cb7609f6
         # 이미 가입된 회원이라면 로그인
         member = db.query(Member.mb_id, Member.mb_datetime).filter(Member.mb_id == social_profile.mb_id).first()
         if not member:
