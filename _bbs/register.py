from fastapi import APIRouter, Form, File, UploadFile, Depends
from fastapi.responses import RedirectResponse, Response
from sqlalchemy.orm import Session

from _bbs.member_profile import validate_nickname, validate_userid
from common import *
from database import get_db
from dataclassform import MemberForm
# from main import templates, app
from models import Member
from pbkdf2 import create_hash

router = APIRouter()

<<<<<<< HEAD
templates = Jinja2Templates(directory=TEMPLATES_DIR, extensions=["jinja2.ext.i18n"])
templates.env.globals["is_admin"] = is_admin
templates.env.globals["generate_one_time_token"] = generate_one_time_token
templates.env.filters["default_if_none"] = default_if_none
templates.env.globals['getattr'] = getattr
templates.env.globals["generate_token"] = generate_token
=======
templates.env.globals["captcha_widget"] = captcha_widget


>>>>>>> 5d262a88
@router.get("/register")
def get_register(request: Request, response: Response, db: Session = Depends(get_db)):
    # 캐시 제어 헤더 설정 (캐시된 페이지를 보여주지 않고 새로운 페이지를 보여줌)

    response.headers["Cache-Control"] = "no-store"
    response.headers["Pragma"] = "no-cache"
    response.headers["Expires"] = "0"

    request.session["ss_agree"] = ""
    request.session["ss_agree2"] = ""
    return templates.TemplateResponse("bbs/register.html", {"request": request})


@router.post("/register")
def post_register(request: Request, agree: str = Form(...), agree2: str = Form(...)):
    if not agree:
        raise AlertException(status_code=400, detail="회원가입약관에 동의해 주세요.")
    if not agree2:
        raise AlertException(status_code=400, detail="개인정보 수집 및 이용에 동의해 주세요.")

    request.session["ss_agree"] = agree
    request.session["ss_agree2"] = agree2
    return RedirectResponse(url="/bbs/register_form", status_code=302)


@router.get("/register_form", name='register_form')
def get_register_form(request: Request):
    # 약관에 동의를 하지 않았다면
    agree = request.session.get("ss_agree", None)
    agree2 = request.session.get("ss_agree2", None)
    if not agree:
        return RedirectResponse(url="/bbs/register", status_code=302)
    if not agree2:
        return RedirectResponse(url="/bbs/register", status_code=302)

    config = request.state.config
    member = Member()
    member.mb_level = config.cf_register_level

    captcha = get_current_captcha_cls(captcha_name=request.state.config.cf_captcha)
    form_context = {
        "action_url": f"{request.base_url.__str__()}bbs{router.url_path_for('register_form_save')}",
        "agree": agree,
        "agree2": agree2,
    }

    return templates.TemplateResponse(
        "member/register_form.html",
        context={
            "captcha": captcha.TEMPLATE_PATH if captcha is not None else '',
            "is_register": True,
            "request": request,
            "member": member,
            "form": form_context,
            "config": request.state.config,
        }
    )


@router.post("/register_form", name='register_form_save')
<<<<<<< HEAD
async def post_register_form(
        request: Request, db: Session = Depends(get_db),
        mb_id: str = Form(None),
        mb_password: str = Form(None),
        mb_password_re: str = Form(None),
        mb_certify_case: Optional[str] = Form(default=""),
        mb_img: Optional[UploadFile] = File(None),
        mb_icon: Optional[UploadFile] = File(None),
        mb_zip: Optional[str] = Form(default=""),
        member_form: MemberForm = Depends(),
):
=======
async def post_register_form(request: Request, db: Session = Depends(get_db),
                             mb_id: str = Form(None),
                             mb_password: str = Form(None),
                             mb_password_re: str = Form(None),
                             mb_certify_case: Optional[str] = Form(default=""),
                             mb_img: Optional[UploadFile] = File(None),
                             mb_icon: Optional[UploadFile] = File(None),
                             mb_zip: Optional[str] = Form(default=""),
                             member_form: MemberForm = Depends(),
                             recaptcha_response: Optional[str] = Form(alias="g-recaptcha-response", default="")
                             ):
>>>>>>> 5d262a88
    # 약관 동의 체크
    agree = request.session.get("ss_agree", "")
    agree2 = request.session.get("ss_agree", "")
    if not agree:
        return RedirectResponse(url="/bbs/register", status_code=302)
    if not agree2:
        return RedirectResponse(url="/bbs/register", status_code=302)

    config = request.state.config
<<<<<<< HEAD
=======
    captcha = get_current_captcha_cls(config.cf_captcha)
    if (captcha is not None) and (not await captcha.verify(config.cf_recaptcha_secret_key, recaptcha_response)):
        raise AlertException("캡차가 올바르지 않습니다.")

>>>>>>> 5d262a88
    # 유효성 검사
    exists_member = db.query(Member.mb_id, Member.mb_email).filter(Member.mb_id == mb_id).first()
<<<<<<< HEAD
=======

>>>>>>> 5d262a88
    if exists_member:
        raise AlertException(status_code=400, detail="이미 존재하는 회원아이디 입니다.")

    if not (mb_password and mb_password_re):
        raise AlertException(status_code=400, detail="비밀번호를 입력해 주세요.")

    elif mb_password != mb_password_re:
        raise AlertException(status_code=400, detail="비밀번호와 비밀번호 확인이 일치하지 않습니다.")

    if not member_form.mb_name:
        raise AlertException(status_code=400, detail="이름을 입력해 주세요.")
    if not member_form.mb_nick:
        raise AlertException(status_code=400, detail="닉네임을 입력해 주세요.")

    if config.cf_use_email_certify:
        if not member_form.mb_email:
            raise AlertException(status_code=400, detail="이메일을 입력해 주세요.")

        elif not valid_email(member_form.mb_email):
            raise AlertException(status_code=400, detail="이메일 양식이 올바르지 않습니다.")

        else:
            exists_email = db.query(Member.mb_email).filter(Member.mb_email == member_form.mb_email).first()
            if exists_email:
                raise AlertException(status_code=400, detail="이미 존재하는 이메일 입니다.")

    # 닉네임 검사
    result = validate_nickname(member_form.mb_nick, config.cf_prohibit_id)
    if result["msg"]:
        raise AlertException(status_code=400, detail=result["msg"])

    result = validate_userid(mb_id, config.cf_prohibit_id)
    if result["msg"]:
        raise AlertException(status_code=400, detail=result["msg"])

    if mb_certify_case and member_form.mb_certify:
        member_form.mb_certify = mb_certify_case
        member_form.mb_adult = member_form.mb_adult
    else:
        member_form.mb_certify = ""
        member_form.mb_adult = 0

    # 이미지 검사
    if mb_img and mb_img.filename:
        if not re.match(r".*\.(gif)$", mb_img.filename, re.IGNORECASE):
            raise AlertException(status_code=400, detail="gif 이미지 파일만 업로드 가능합니다.")

    if mb_icon and mb_icon.filename:
        mb_icon_info = Image.open(mb_icon.file)
        width, height = mb_icon_info.size

        if 0 < config.cf_member_icon_size < mb_icon.size:
            raise AlertException(status_code=400, detail=f"아이콘 용량은 {config.cf_member_icon_size} 이하로 업로드 해주세요.")

        if config.cf_member_icon_width and config.cf_member_icon_height:
            if width > config.cf_member_icon_width or height > config.cf_member_icon_height:
                raise AlertException(status_code=400, detail=f"아이콘 크기는 {config.cf_member_icon_width}x{config.cf_member_icon_height} 이하로 업로드 해주세요.")

        if not re.match(r".*\.(gif)$", mb_icon.filename, re.IGNORECASE):
            raise AlertException(status_code=400, detail="gif 파일만 업로드 가능합니다.")

    if not member_form.mb_sex in {"m", "f"}:
        member_form.mb_sex = ""

    # 한국 우편번호 (postalcode)
    if mb_zip:
        member_form.mb_zip1 = mb_zip[:3]
        member_form.mb_zip2 = mb_zip[3:]

    # 레벨 입력방지
    del member_form.mb_level

    # 유효성 검증 통과

    if mb_img and mb_img.filename:
        upload_file(
            mb_img,
            filename=mb_id + os.path.splitext(mb_img.filename)[1],
            path=os.path.join('data', 'member_image', f"{mb_id[:2]}")
        )

    if mb_icon and mb_icon.filename and mb_icon_info:
        # 파일객체를 pillow에서 열었으므로 따로 지정.
        path = os.path.join('data', 'member', f"{mb_id[:2]}")
        make_directory(path)
        filename = mb_id + os.path.splitext(mb_icon.filename)[1]
        mb_icon_info.save(os.path.join(path, filename))

    new_member = Member(mb_id=mb_id, **member_form.__dict__)
    new_member.mb_datetime = datetime.now()
    new_member.mb_email_certify = datetime(1, 1, 1, 0, 0, 0)
    new_member.mb_password = create_hash(mb_password)
    new_member.mb_level = config.cf_register_level
    new_member.mb_login_ip = request.client.host
    new_member.mb_lost_certify = ""
    new_member.mb_nick_date = datetime(1, 1, 1, 0, 0, 0)
    new_member.mb_open_date = datetime(1, 1, 1, 0, 0, 0)
    new_member.mb_point = config.cf_register_point
    new_member.mb_today_login = datetime.now()

    # 본인인증
    if mb_certify_case and member_form.mb_certify:
        new_member.mb_certify = mb_certify_case
        new_member.mb_adult = member_form.mb_adult
    else:
        new_member.mb_certify = ""
        new_member.mb_adult = 0

    db.add(new_member)
    db.commit()

    request.session["ss_mb_id"] = new_member.mb_id
    request.session["ss_mb_key"] = session_member_key(request, new_member)
    request.session["ss_mb_reg"] = new_member.mb_id

    return RedirectResponse(url="/bbs/register_result", status_code=302)


@router.get("/register_result")
def register_result(request: Request, db: Session = Depends(get_db)):
    register_mb_id = request.session.get("ss_mb_reg", "")
    if "ss_mb_reg" in request.session:
        request.session.pop("ss_mb_reg")

    # 회원가입이 아닐때.
    if not register_mb_id:
        return RedirectResponse(url="/bbs/register", status_code=302)

    member = db.query(Member).filter(Member.mb_id == register_mb_id).first()
    if not member:
        # 가입실패
        return RedirectResponse(url="/bbs/register", status_code=302)

    return templates.TemplateResponse("bbs/register_result.html", {
        "request": request, "member": member,
    })<|MERGE_RESOLUTION|>--- conflicted
+++ resolved
@@ -6,24 +6,22 @@
 from common import *
 from database import get_db
 from dataclassform import MemberForm
-# from main import templates, app
 from models import Member
 from pbkdf2 import create_hash
 
 router = APIRouter()
 
-<<<<<<< HEAD
-templates = Jinja2Templates(directory=TEMPLATES_DIR, extensions=["jinja2.ext.i18n"])
+templates = Jinja2Templates(directory=[TEMPLATES_DIR, CAPTCHA_PATH], extensions=["jinja2.ext.i18n"])
 templates.env.globals["is_admin"] = is_admin
 templates.env.globals["generate_one_time_token"] = generate_one_time_token
 templates.env.filters["default_if_none"] = default_if_none
 templates.env.globals['getattr'] = getattr
 templates.env.globals["generate_token"] = generate_token
-=======
 templates.env.globals["captcha_widget"] = captcha_widget
-
-
->>>>>>> 5d262a88
+templates.env.globals["check_profile_open"] = check_profile_open
+
+
+
 @router.get("/register")
 def get_register(request: Request, response: Response, db: Session = Depends(get_db)):
     # 캐시 제어 헤더 설정 (캐시된 페이지를 보여주지 않고 새로운 페이지를 보여줌)
@@ -68,6 +66,8 @@
         "action_url": f"{request.base_url.__str__()}bbs{router.url_path_for('register_form_save')}",
         "agree": agree,
         "agree2": agree2,
+        "is_profile_open": check_profile_open(open_date=None, config=request.state.config),
+        "next_profile_open_date": get_next_profile_openable_date(open_date=None, config=request.state.config),
     }
 
     return templates.TemplateResponse(
@@ -84,19 +84,6 @@
 
 
 @router.post("/register_form", name='register_form_save')
-<<<<<<< HEAD
-async def post_register_form(
-        request: Request, db: Session = Depends(get_db),
-        mb_id: str = Form(None),
-        mb_password: str = Form(None),
-        mb_password_re: str = Form(None),
-        mb_certify_case: Optional[str] = Form(default=""),
-        mb_img: Optional[UploadFile] = File(None),
-        mb_icon: Optional[UploadFile] = File(None),
-        mb_zip: Optional[str] = Form(default=""),
-        member_form: MemberForm = Depends(),
-):
-=======
 async def post_register_form(request: Request, db: Session = Depends(get_db),
                              mb_id: str = Form(None),
                              mb_password: str = Form(None),
@@ -108,7 +95,6 @@
                              member_form: MemberForm = Depends(),
                              recaptcha_response: Optional[str] = Form(alias="g-recaptcha-response", default="")
                              ):
->>>>>>> 5d262a88
     # 약관 동의 체크
     agree = request.session.get("ss_agree", "")
     agree2 = request.session.get("ss_agree", "")
@@ -118,19 +104,12 @@
         return RedirectResponse(url="/bbs/register", status_code=302)
 
     config = request.state.config
-<<<<<<< HEAD
-=======
     captcha = get_current_captcha_cls(config.cf_captcha)
     if (captcha is not None) and (not await captcha.verify(config.cf_recaptcha_secret_key, recaptcha_response)):
         raise AlertException("캡차가 올바르지 않습니다.")
 
->>>>>>> 5d262a88
     # 유효성 검사
     exists_member = db.query(Member.mb_id, Member.mb_email).filter(Member.mb_id == mb_id).first()
-<<<<<<< HEAD
-=======
-
->>>>>>> 5d262a88
     if exists_member:
         raise AlertException(status_code=400, detail="이미 존재하는 회원아이디 입니다.")
 
@@ -187,7 +166,8 @@
 
         if config.cf_member_icon_width and config.cf_member_icon_height:
             if width > config.cf_member_icon_width or height > config.cf_member_icon_height:
-                raise AlertException(status_code=400, detail=f"아이콘 크기는 {config.cf_member_icon_width}x{config.cf_member_icon_height} 이하로 업로드 해주세요.")
+                raise AlertException(status_code=400,
+                                     detail=f"아이콘 크기는 {config.cf_member_icon_width}x{config.cf_member_icon_height} 이하로 업로드 해주세요.")
 
         if not re.match(r".*\.(gif)$", mb_icon.filename, re.IGNORECASE):
             raise AlertException(status_code=400, detail="gif 파일만 업로드 가능합니다.")
