import os
from typing_extensions import Annotated

from fastapi import (
    Depends, Form, HTTPException, Path, Query, Request, Response
)
from pydantic import TypeAdapter
from sqlalchemy import exists, inspect, select
<<<<<<< HEAD
from starlette.status import HTTP_403_FORBIDDEN
=======
from sqlalchemy.exc import ProgrammingError
>>>>>>> dc8e7fe5

from core.database import DBConnect
from core.exception import AlertException, TemplateDisabledException
from core.models import Auth, Board, GroupMember, Member
from core.settings import ENV_PATH, settings
from core.template import get_theme_list
from lib.captcha import get_current_captcha_cls
from lib.common import get_client_ip, get_current_admin_menu_id
from lib.dependency.auth import get_login_member_optional
from lib.member import get_admin_type
from lib.token import check_token
from service.current_connect_service import CurrentConnectService
from service.menu_service import MenuService
from service.poll_service import PollService
from service.popular_service import PopularService


async def get_variety_bo_table(
    bo_table_path: Annotated[str, Path(alias="bo_table", title="게시판 테이블명", description="게시판 테이블명")] = None,
    bo_table_form: Annotated[str, Form(alias="bo_table")] = None
):
    """
    요청 매개변수의 유형별 게시판 테이블명을 수신, 하나의 테이블명만 반환
    - 함수의 매개변수 순서대로 우선순위를 가짐
    """
    return bo_table_path or bo_table_form


async def get_variety_tokens(
    token_form: Annotated[str, Form(alias="token")] = None,
    token_query: Annotated[str, Query(alias="token")] = None
):
    """
    요청 매개변수의 유형별 토큰을 수신, 하나의 토큰만 반환
    - 함수의 매개변수 순서대로 우선순위를 가짐
    """
    return token_form or token_query


async def get_variety_theme(
    theme_form: Annotated[str, Form(alias="theme")] = None,
    theme_path: Annotated[str, Path(alias="theme")] = None
):
    """
    요청 매개변수의 유형별 변수를 수신, 하나의 변수만 반환
    - 함수의 매개변수 순서대로 우선순위를 가짐
    """
    return theme_form or theme_path


async def validate_token(
    request: Request,
    token: Annotated[str, Depends(get_variety_tokens)]
):
    """토큰 유효성 검사"""
    if not check_token(request, token):
        raise AlertException("토큰이 유효하지 않습니다", 403)


async def validate_captcha(
    request: Request,
    response: Annotated[str, Form(alias="g-recaptcha-response")] = None
):
    """구글 reCAPTCHA 유효성 검사"""
    config = request.state.config
    captcha_cls = get_current_captcha_cls(config)

    if captcha_cls:
        captcha = captcha_cls(config)
        if captcha and (not await captcha.verify(response)):
            raise AlertException("캡차가 올바르지 않습니다.", 400)


async def validate_super_admin(request: Request):
    """최고관리자 여부 검사"""
    if not request.state.is_super_admin:
        raise AlertException("최고관리자만 접근 가능합니다.", 403)


async def validate_install():
    """설치 여부 검사"""

    db_connect = DBConnect()
    engine = db_connect.engine
    prefix = db_connect.table_prefix

    if (os.path.exists(ENV_PATH)
            and inspect(engine).has_table(prefix + "config")):
        raise AlertException(
            "이미 설치가 완료되었습니다.\\n재설치하시려면 .env파일을 삭제 후 다시 시도해주세요.", 400, "/")


async def validate_theme(
        theme: Annotated[str, Depends(get_variety_theme)]):
    """테마 유효성 검사"""
    theme = theme.strip()
    theme_list = get_theme_list()

    if theme not in theme_list:
        raise AlertException("선택하신 테마가 설치되어 있지 않습니다.", 404)

    return theme


async def check_group_access(
        request: Request,
        bo_table: Annotated[str, Path(...)]):
    """그룹 접근권한 체크"""

    with DBConnect().sessionLocal() as db:
        board = db.get(Board, bo_table)
        if not board:
            raise AlertException(f"{bo_table} : 존재하지 않는 게시판입니다.", 404)

        group = board.group
        member = request.state.login_member

        # 그룹 접근 사용할때만 체크
        if group.gr_use_access:
            if not member:
                raise AlertException(
                    f"비회원은 이 게시판에 접근할 권한이 없습니다.\
                    \\n\\n회원이시라면 로그인 후 이용해 보십시오.", 403)

            # 최고관리자 또는 그룹관리자는 접근권한 체크 안함
            if not get_admin_type(request, member.mb_id, group=group):
                exists_group_member = db.scalar(
                    exists(GroupMember)
                    .where(GroupMember.gr_id == group.gr_id, GroupMember.mb_id == member.mb_id).select()
                )
                if not exists_group_member:
                    raise AlertException(
                        f"`{board.bo_subject}` 게시판에 대한 접근 권한이 없습니다.\
                        \\n\\n궁금하신 사항은 관리자에게 문의 바랍니다.", 403)


async def check_admin_access(request: Request):
    """관리자페이지 접근권한 체크"""

    with DBConnect().sessionLocal() as db:
        path = request.url.path
        ss_mb_id = request.session.get("ss_mb_id", "")

        if not ss_mb_id:
            raise AlertException("로그인이 필요합니다.", 302, url="/bbs/login?url=" + path)
        elif not request.state.is_super_admin:
            method = request.method
            admin_menu_id = get_current_admin_menu_id(request)

            # 관리자 메뉴에 대한 권한 체크
            if admin_menu_id:
                au_auth = db.scalar(
                    select(Auth.au_auth)
                    .where(Auth.mb_id == ss_mb_id, Auth.au_menu == admin_menu_id)
                ) or ""
                # 각 요청 별 권한 체크
                # delete 요청은 GET 요청으로 처리되므로, 요청에 "delete"를 포함하는지 확인하여 처리
                if ("delete" in path and not "d" in au_auth):
                    raise AlertException("삭제 권한이 없습니다.", 302, url="/")
                elif (method == "POST" and not "w" in au_auth):
                    raise AlertException("수정 권한이 없습니다.", 302, url="/")
                elif (method == "GET" and not "r" in au_auth):
                    raise AlertException("읽기 권한이 없습니다.", 302, url="/")
            # 관리자메인은 메뉴ID가 없으므로, 다른 메뉴의 권한이 있는지 확인
            else:
                exists_auth = db.scalar(
                    exists(Auth)
                    .where(Auth.mb_id == ss_mb_id).select()
                )
                if not exists_auth:
                    raise AlertException(
                        "최고관리자 또는 관리권한이 있는 회원만 접근 가능합니다.", 302, url="/")


async def common_search_query_params(
        sst: str = Query(default=""),
        sod: str = Query(default=""),
        sfl: str = Query(default=""),
        stx: str = Query(default=""),
        sca: str = Query(default=""),
        current_page: str = Query(default="1", alias="page")):
    """공통으로 사용하는 Query String 파라미터를 받는 함수"""
    try:
        current_page = int(current_page)
    except ValueError:
        # current_page가 정수로 변환할 수 없는 경우 기본값으로 1을 사용하도록 설정
        current_page = 1
    return {"sst": sst, "sod": sod, "sfl": sfl, "stx": stx, "sca": sca, "current_page": current_page}


async def check_use_template():
    """템플릿 사용 여부 검사"""
    if not settings.USE_TEMPLATE:
        raise TemplateDisabledException(detail="템플릿 사용이 불가능합니다.")


async def check_use_api():
    """API 사용 여부 검사"""
    if not settings.USE_API:
        raise HTTPException(status_code=404, detail="API 사용이 불가능합니다.")


async def no_cache_response(response: Response):
    """캐시 제어 헤더를 설정하는 의존성 함수"""
    response.headers["Cache-Control"] = "no-store"
    response.headers["Pragma"] = "no-cache"
    response.headers["Expires"] = "0"


async def set_template_basic_data(
    request: Request,
    current_connect_service: Annotated[CurrentConnectService, Depends()],
    menu_service: Annotated[MenuService, Depends()],
    poll_service: Annotated[PollService, Depends()],
    popular_service: Annotated[PopularService, Depends()]
):
    """템플릿 기본 조회 데이터 설정"""
    template_data = {
        "current_login_count": current_connect_service.fetch_total_records(),
        "menus": menu_service.fetch_menus(),
        "poll": poll_service.fetch_latest_poll(),
        "populars": popular_service.fetch_populars(),
    }
    request.state.template_data = template_data


<<<<<<< HEAD
def check_demo_mode_active(request: Request) -> bool:
    """데모모드 여부 검사"""
    demo_mode = TypeAdapter(bool).validate_python(os.getenv("DEMO_MODE", False))

    if not request.state.is_super_admin and demo_mode:
        return True

    return False


def check_demo_http(active: Annotated[bool, Depends(check_demo_mode_active)]):
    """데모모드 여부 검사 - HTTPException"""
    if active:
        raise HTTPException(status_code=HTTP_403_FORBIDDEN, detail="데모 화면에서는 하실(보실) 수 없는 작업입니다.")


def check_demo_alert(active: Annotated[bool, Depends(check_demo_mode_active)]):
    """데모모드 여부 검사 - AlertException"""
    if active:
        raise AlertException("데모 화면에서는 하실(보실) 수 없는 작업입니다.", 403)
=======
async def set_current_connect(
        request: Request,
        service: Annotated[CurrentConnectService, Depends()],
        member: Annotated[Member, Depends(get_login_member_optional)]):
    """현재 접속자 정보 설정"""
    try:
        current_ip = get_client_ip(request)
        path = request.url.path
        mb_id = getattr(member, "mb_id", "")

        if not request.state.is_super_admin:
            current_login = service.fetch_current_connect(current_ip)
            if current_login:
                service.update_current_connect(current_login, path, mb_id)
            else:
                service.create_current_connect(current_ip, path, mb_id)

        # 현재 로그인한 이력 삭제
        service.delete_current_connect()

    except ProgrammingError as e:
        print(e)
    
>>>>>>> dc8e7fe5
<|MERGE_RESOLUTION|>--- conflicted
+++ resolved
@@ -6,11 +6,8 @@
 )
 from pydantic import TypeAdapter
 from sqlalchemy import exists, inspect, select
-<<<<<<< HEAD
+from sqlalchemy.exc import ProgrammingError
 from starlette.status import HTTP_403_FORBIDDEN
-=======
-from sqlalchemy.exc import ProgrammingError
->>>>>>> dc8e7fe5
 
 from core.database import DBConnect
 from core.exception import AlertException, TemplateDisabledException
@@ -237,28 +234,6 @@
     request.state.template_data = template_data
 
 
-<<<<<<< HEAD
-def check_demo_mode_active(request: Request) -> bool:
-    """데모모드 여부 검사"""
-    demo_mode = TypeAdapter(bool).validate_python(os.getenv("DEMO_MODE", False))
-
-    if not request.state.is_super_admin and demo_mode:
-        return True
-
-    return False
-
-
-def check_demo_http(active: Annotated[bool, Depends(check_demo_mode_active)]):
-    """데모모드 여부 검사 - HTTPException"""
-    if active:
-        raise HTTPException(status_code=HTTP_403_FORBIDDEN, detail="데모 화면에서는 하실(보실) 수 없는 작업입니다.")
-
-
-def check_demo_alert(active: Annotated[bool, Depends(check_demo_mode_active)]):
-    """데모모드 여부 검사 - AlertException"""
-    if active:
-        raise AlertException("데모 화면에서는 하실(보실) 수 없는 작업입니다.", 403)
-=======
 async def set_current_connect(
         request: Request,
         service: Annotated[CurrentConnectService, Depends()],
@@ -281,5 +256,25 @@
 
     except ProgrammingError as e:
         print(e)
-    
->>>>>>> dc8e7fe5
+
+
+def check_demo_mode_active(request: Request) -> bool:
+    """데모모드 여부 검사"""
+    demo_mode = TypeAdapter(bool).validate_python(os.getenv("DEMO_MODE", False))
+
+    if not request.state.is_super_admin and demo_mode:
+        return True
+
+    return False
+
+
+def check_demo_http(active: Annotated[bool, Depends(check_demo_mode_active)]):
+    """데모모드 여부 검사 - HTTPException"""
+    if active:
+        raise HTTPException(status_code=HTTP_403_FORBIDDEN, detail="데모 화면에서는 하실(보실) 수 없는 작업입니다.")
+
+
+def check_demo_alert(active: Annotated[bool, Depends(check_demo_mode_active)]):
+    """데모모드 여부 검사 - AlertException"""
+    if active:
+        raise AlertException("데모 화면에서는 하실(보실) 수 없는 작업입니다.", 403)