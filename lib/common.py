import hashlib
import logging
import os
import random
import re
from time import sleep
from typing import Any, Dict, List, Optional, Union
import uuid
from urllib.parse import urlencode
import PIL
import shutil
from fastapi import Query, Request, HTTPException, UploadFile
from fastapi.templating import Jinja2Templates
from jinja2 import Environment
from markupsafe import Markup, escape
from passlib.context import CryptContext
from sqlalchemy import Index, asc, desc, and_, or_, func, extract, literal, inspect
from sqlalchemy.exc import IntegrityError
from sqlalchemy.orm import load_only, Session
from starlette.staticfiles import StaticFiles

from common.models import Auth, Config, Member, Memo, Board, BoardFile, BoardNew, Group, Menu, NewWin, Point, Poll, Popular, Visit, VisitSum, UniqId
from common.models import WriteBaseModel
from common.database import SessionLocal, engine, DB_TABLE_PREFIX
from datetime import datetime, timedelta, date, time
import json
from PIL import Image, ImageOps, UnidentifiedImageError
from user_agents import parse
import base64
from dotenv import load_dotenv
import smtplib
import threading
import cachetools
from email.mime.text import MIMEText
from email.mime.multipart import MIMEMultipart
from lib.captcha.recaptch_v2 import ReCaptchaV2
from lib.captcha.recaptch_inv import ReCaptchaInvisible
from lib.plugin.service import get_admin_plugin_menus

load_dotenv()


# 전역변수 선언(global variables)
TEMPLATES = "templates"
CAPTCHA_PATH = "lib/captcha/templates"
EDITOR_PATH = "lib/editor/templates"

# .env 파일이 없을 경우 경고 메시지 출력
if not os.path.exists(".env"):
    print("\033[93m" + "경고: .env 파일이 없습니다. 설치를 진행해 주세요." + "\033[0m")
    #print("python3 install.py")
    # exit()
# 테이블이 데이터베이스에 존재하는지 확인
elif not inspect(engine).has_table(DB_TABLE_PREFIX + "config"):
    print("\033[93m" + "DB 또는 테이블이 존재하지 않습니다. 설치를 진행해 주세요." + "\033[0m")
    #print("python3 install.py")
    #exit()

def get_theme_from_db(config=None):
    # main.py 에서 config 를 인수로 받아서 사용
    if not config:
        db: Session = SessionLocal()
        config = db.query(Config).first()
    theme = config.cf_theme if config and config.cf_theme else "basic"
    theme_path = f"{TEMPLATES}/{theme}"
    
    # Check if the directory exists
    if not os.path.exists(theme_path):
        theme_path = f"{TEMPLATES}/basic"
    
    return theme_path

# python setup.py 를 실행하는 것이 아니라면
if os.environ.get("is_setup") != "true":
    TEMPLATES_DIR = get_theme_from_db()
    
ADMIN_TEMPLATES_DIR = "admin/templates"

# 나중에 삭제할 코드
SERVER_TIME = datetime.now()
TIME_YMDHIS = SERVER_TIME.strftime("%Y-%m-%d %H:%M:%S")
TIME_YMD = TIME_YMDHIS[:10]

# 나중에 삭제할 코드
# # pc 설정 시 모바일 기기에서도 PC화면 보여짐
# # mobile 설정 시 PC에서도 모바일화면 보여짐
# # both 설정 시 접속 기기에 따른 화면 보여짐 (pc에서 접속하면 pc화면을, mobile과 tablet에서 접속하면 mobile 화면)
# SET_DEVICE = 'both'

# # mobile 을 사용하지 않을 경우 False 로 설정
# USE_MOBILE = True


is_response = os.getenv("IS_RESPONSIVE", default="true")
IS_RESPONSIVE = is_response.lower() == "true"

def hash_password(password: str):
    '''
    비밀번호를 해시화하여 반환하는 함수
    '''
    pwd_context = CryptContext(schemes=["bcrypt"], deprecated="auto")
    return pwd_context.hash(password)  


def verify_password(plain_password, hashed_passwd):
    '''
    입력한 비밀번호와 해시화된 비밀번호를 비교하여 일치 여부를 반환하는 함수
    '''
    pwd_context = CryptContext(schemes=["bcrypt"], deprecated="auto")
    return pwd_context.verify(plain_password, hashed_passwd)  

# 동적 모델 캐싱: 모델이 이미 생성되었는지 확인하고, 생성되지 않았을 경우에만 새로 생성하는 방법입니다. 
# 이를 위해 간단한 전역 딕셔너리를 사용하여 이미 생성된 모델을 추적할 수 있습니다.
_created_models = {}

# 동적 게시판 모델 생성
def dynamic_create_write_table(table_name: str, create_table: bool = False):
    '''
    WriteBaseModel 로 부터 게시판 테이블 구조를 복사하여 동적 모델로 생성하는 함수
    인수의 table_name 에서는 DB_TABLE_PREFIX + 'write_' 를 제외한 테이블 이름만 입력받는다.
    Create Dynamic Write Table Model from WriteBaseModel
    '''
    # 이미 생성된 모델 반환
    if table_name in _created_models:
        return _created_models[table_name]
    
    if isinstance(table_name, int):
        table_name = str(table_name)
    
    class_name = "Write" + table_name.capitalize()
    DynamicModel = type(
        class_name, 
        (WriteBaseModel,), 
        {   
            "__tablename__": DB_TABLE_PREFIX + 'write_' + table_name,
            "__table_args__": (
                Index(f'idx_wr_num_reply_{table_name}', 'wr_num', 'wr_reply'),
                Index(f'idex_wr_is_comment_{table_name}', 'wr_is_comment'),
                {"extend_existing": True}),
        }
    )
    # 게시판 추가시 한번만 테이블 생성
    if (create_table):
        DynamicModel.__table__.create(bind=engine, checkfirst=True)
    # 생성된 모델 캐싱
    _created_models[table_name] = DynamicModel
    return DynamicModel

def get_real_client_ip(request: Request):
    '''
    클라이언트의 IP 주소를 반환하는 함수
    '''
    if 'X-Forwarded-For' in request.headers:
        return request.headers.getlist("X-Forwarded-For")[0].split(',')[0]
    return request.client.host


def session_member_key(request: Request, member: Member):
    '''
    세션에 저장할 회원의 고유키를 생성하여 반환하는 함수
    '''
    ss_mb_key = hashlib.md5((member.mb_datetime.strftime(format="%Y-%m-%d %H:%M:%S") + get_real_client_ip(request) + request.headers.get('User-Agent')).encode()).hexdigest()
    return ss_mb_key


# 회원레벨을 SELECT 형식으로 얻음
def get_member_level_select(id: str, start: int, end: int, selected: int, event=''):
    html_code = []
    html_code.append(f'<select id="{id}" name="{id}" {event}>')
    for i in range(start, end+1):
        html_code.append(f'<option value="{i}" {"selected" if i == selected else ""}>{i}</option>')
    html_code.append('</select>')
    return ''.join(html_code)

    
# skin_gubun(new, search, connect, faq 등) 에 따른 스킨을 SELECT 형식으로 얻음
def get_skin_select(skin_gubun, id, selected, event='', device=''):
    skin_path = TEMPLATES_DIR + f"/{device}/{skin_gubun}"

    html_code = []
    html_code.append(f'<select id="{id}" name="{id}" {event}>')
    html_code.append(f'<option value="">선택</option>')
    for skin in os.listdir(skin_path):
        # print(f"{skin_path}/{skin}")
        if os.path.isdir(f"{skin_path}/{skin}"):
            html_code.append(f'<option value="{skin}" {"selected" if skin == selected else ""}>{skin}</option>')
    html_code.append('</select>')
    return ''.join(html_code)


# DHTML 에디터를 SELECT 형식으로 얻음
def get_editor_select(id, selected):
    html_code = []
    html_code.append(f'<select id="{id}" name="{id}">')
    if id == 'bo_select_editor':
        html_code.append(f'<option value="" {"selected" if selected == "" else ""}>기본환경설정의 에디터 사용</option>')
    else:
        html_code.append(f'<option value="">사용안함</option>')
    for editor in os.listdir("static/plugin/editor"):
        if editor == 'textarea':
            continue
        if os.path.isdir(f"static/plugin/editor/{editor}"):
            html_code.append(f'<option value="{editor}" {"selected" if editor == selected else ""}>{editor}</option>')
    html_code.append('</select>')
    return ''.join(html_code)


# 회원아이디를 SELECT 형식으로 얻음
def get_member_id_select(id, level, selected, event=''):
    db = SessionLocal()
    # 테이블에서 지정된 필드만 가져 오는 경우 load_only(Member.field1, Member.field2) 함수를 사용 
    members = db.query(Member).options(load_only(Member.mb_id)).filter(Member.mb_level >= level).all()
    html_code = []
    html_code.append(f'<select id="{id}" name="{id}" {event}><option value="">선택하세요</option>')
    for member in members:
        html_code.append(f'<option value="{member.mb_id}" {"selected" if member.mb_id == selected else ""}>{member.mb_id}</option>')
    html_code.append('</select>')
    return ''.join(html_code)


# 필드에 저장된 값과 기본 값을 비교하여 selected 를 반환
# def get_selected(field_value, value):
#     if field_value is None or value is None or field_value == '' or value == '':
#         return ''
#     if isinstance(value, int) or (isinstance(value, str) and value.isdigit()):
#         return ' selected="selected"' if (int(field_value) == int(value)) else ''
#     return ' selected="selected"' if (field_value == value) else ''

def get_selected(field_value, value):
    if field_value is None or value is None or field_value == '' or value == '':
        return ''
    if ((isinstance(field_value, str) and field_value.isdigit()) and (
            isinstance(value, int) or (isinstance(value, str) and value.isdigit()))):
        return ' selected="selected"' if int(field_value) == int(value) else ''
    return ' selected="selected"' if field_value == value else ''


def option_array_checked(option, arr=[]):
    checked = ''
    if not isinstance(arr, list):
        arr = arr.split(',')
    if arr and option in arr:
        checked = 'checked="checked"'
    return checked


def get_group_select(id, selected='', event=''):
    db = SessionLocal()
    groups = db.query(Group).order_by(Group.gr_id).all()
    str = f'<select id="{id}" name="{id}" {event}>\n'
    for i, group in enumerate(groups):
        if i == 0:
            str += '<option value="">선택</option>'
        str += option_selected(group.gr_id, selected, group.gr_subject)
    str += '</select>'
    return str


def option_selected(value, selected, text=''):
    if not text:
        text = value
    if value == selected:
        return f'<option value="{value}" selected="selected">{text}</option>\n'
    else:
        return f'<option value="{value}">{text}</option>\n'
    



def subject_sort_link(request: Request, column: str, query_string: str ='', flag: str ='asc'):
    # 현재 상태에서 sst, sod, sfl, stx, sca, page 값을 가져온다.
    sst = request.state.sst if request.state.sst is not None else ""
    sod = request.state.sod if request.state.sod is not None else ""
    sfl = request.state.sfl if request.state.sfl is not None else ""
    stx = request.state.stx if request.state.stx is not None else ""
    sca = request.state.sca if request.state.sca is not None else ""
    page = request.state.page if request.state.page is not None else "" 
    
    # q1에는 column 값을 추가한다.
    q1 = f"sst={column}"

    if flag == 'asc':
        # flag가 'asc'인 경우, q2에 'sod=asc'를 할당한다.
        q2 = 'sod=asc'
        if sst == column:
            if sod == 'asc':
                # 현재 상태에서 sst와 col이 같고 sod가 'asc'인 경우, q2를 'sod=desc'로 변경한다.
                q2 = 'sod=desc'
    else:
        # flag가 'asc'가 아닌 경우, q2에 'sod=desc'를 할당한다.
        q2 = 'sod=desc'
        if sst == column:
            if sod == 'desc':
                # 현재 상태에서 sst와 col이 같고 sod가 'desc'인 경우, q2를 'sod=asc'로 변경한다.
                q2 = 'sod=asc'

    # query_string, q1, q2를 arr_query 리스트에 추가한다.
    arr_query = []
    arr_query.append(query_string)
    arr_query.append(q1)
    arr_query.append(q2)

    # sfl, stx, sca, page 값이 None이 아닌 경우, 각각의 값을 arr_query에 추가한다.
    if sfl is not None:
        arr_query.append(f'sfl={sfl}')
    if stx is not None:
        arr_query.append(f'stx={stx}')
    if sca is not None:
        arr_query.append(f'sca={sca}')
    if page is not None:
        arr_query.append(f'page={page}')

    # arr_query의 첫 번째 요소를 제외한 나머지 요소를 '&'로 연결하여 qstr에 할당한다.
    qstr = '&'.join(arr_query[1:]) if arr_query else ''
    # qstr을 '&'로 분리하여 pairs 리스트에 저장한다.
    pairs = qstr.split('&')

    # params 딕셔너리를 생성한다.
    params = {}

    # pairs 리스트의 각 요소를 '='로 분리하여 key와 value로 나누고, value가 빈 문자열이 아닌 경우 params에 추가한다.
    for pair in pairs:
        if '=' in pair:
            key, value = pair.split('=')
            if value != '':
                params[key] = value

    # qstr을 쿼리 문자열로 사용하여 링크를 생성하고 반환한다.
    return f'<a href="?{qstr}">'

# 함수 테스트
# print(subject_sort_link('title', query_string='type=list', flag='asc', sst='title', sod='asc', sfl='category', stx='example', page=2))


def get_admin_menus():
    '''
    1, 2단계로 구분된 관리자 메뉴 json 파일이 있으면 load 하여 반환하는 함수
    '''
    files = [
        "admin/admin_menu_bbs.json",
        "admin/admin_menu_shop.json",
        "admin/admin_menu_sms.json"
    ]
    menus = {}
    for file_path in files:
        if os.path.exists(file_path):
            with open(file_path, "r", encoding="utf-8") as file:
                menus.update(json.load(file))
    return menus


def get_head_tail_img(dir: str, filename: str):
    '''
    게시판의 head, tail 이미지를 반환하는 함수
    '''
    img_path = os.path.join('data', dir, filename)  # 변수명 변경
    img_exists = os.path.exists(img_path)
    width = None
    
    if img_exists:
        try:
            with Image.open(img_path) as img_file:
                width = img_file.width
                if width > 750:
                    width = 750
        except PIL.UnidentifiedImageError:
            # 이미지를 열 수 없을 때의 처리
            img_exists = False
            print(f"Error: Cannot identify image file '{img_path}'")
    
    return {
        "img_exists": img_exists,
        "img_url": os.path.join('/data', dir, filename) if img_exists else None,
        "width": width
    }
    
def now():
    '''
    현재 시간을 반환하는 함수
    '''
    return datetime.now().timestamp()


def check_token(request: Request, token: str):
    '''
    세션과 인수로 넘어온 토큰확인 함수
    '''
    if token is None:
        return False
    
    token = token.strip()
    if token and token == request.session.get("ss_token"):
        # 세션 삭제
        request.session["ss_token"] = ""
        return True
    return False


def get_client_ip(request: Request):
    '''
    클라이언트의 IP 주소를 반환하는 함수 (PHP의 $_SERVER['REMOTE_ADDR'])
    '''
    x_forwarded_for = request.headers.get("X-Forwarded-For")
    if x_forwarded_for:
        # X-Forwarded-For can be a comma-separated list of IPs.
        # The client's requested IP will be the first one.
        client_ip = x_forwarded_for.split(",")[0]
    else:
        client_ip = request.client.host
    return {"client_ip": client_ip}


def make_directory(directory: str):
    """이미지 경로 체크 및 생성

    Args:
        directory (str): 이미지 경로
    """
    if not os.path.exists(directory):
        os.makedirs(directory)


def delete_image(directory: str, filename: str, delete: bool = True):
    """이미지 삭제 처리 함수

    Args:
        directory (str): 경로
        filename (str): 파일이름
        delete (bool): 삭제여부. Defaults to True.
    """
    if delete:
        file_path = f"{directory}/{filename}"
        if os.path.exists(file_path):
            os.remove(file_path)


def save_image(directory: str, filename: str, file: UploadFile):
    """이미지 저장 처리 함수

    Args:
        directory (str): 경로
        filename (str): 파일이름
        file (UploadFile): 파일 ojbect
    """
    if file and file.filename:
        with open(f"{directory}/{filename}", "wb") as buffer:
            shutil.copyfileobj(file.file, buffer)
            

def generate_query_string(request: Request):
    search_fields = {}
    if request.method == "GET":
        search_fields = {
            'sst': request.query_params.get("sst"),
            'sod': request.query_params.get("sod"),
            'sfl': request.query_params.get("sfl"),
            'stx': request.query_params.get("stx"),
            'sca': request.query_params.get("sca"),
            # 'page': request.query_params.get("page")
        }
    else:
        search_fields = {
            'sst': request._form.get("sst") if request._form else "",
            'sod': request._form.get("sod") if request._form else "",
            'sfl': request._form.get("sfl") if request._form else "",
            'stx': request._form.get("stx") if request._form else "",
            'sca': request._form.get("sca") if request._form else "",
            # 'page': request._form.get("page") if request._form else ""
        }    
        
    # None 값을 제거
    search_fields = {k: v for k, v in search_fields.items() if v is not None}

    return urlencode(search_fields)    
            

def query_string(request: Request):
    search_fields = {}
    if request.method == "GET":
        search_fields = {
            'sst': request.query_params.get("sst"),
            'sod': request.query_params.get("sod"),
            'sfl': request.query_params.get("sfl"),
            'stx': request.query_params.get("stx"),
            'sca': request.query_params.get("sca"),
            # 'page': request.query_params.get("page")
        }
    else:
        search_fields = {
            'sst': request._form.get("sst") if request._form else "",
            'sod': request._form.get("sod") if request._form else "",
            'sfl': request._form.get("sfl") if request._form else "",
            'stx': request._form.get("stx") if request._form else "",
            'sca': request._form.get("sca") if request._form else "",
            # 'page': request._form.get("page") if request._form else ""
        }    
        
    # None 값을 제거
    search_fields = {k: v for k, v in search_fields.items() if v is not None}

    return urlencode(search_fields)    

        
# 파이썬의 내장함수인 list 와 이름이 충돌하지 않도록 변수명을 lst 로 변경함
def get_from_list(lst, index, default=0):
    if lst is None:
        return default
    try:
        return 1 if index in lst else default
    except (TypeError, IndexError):
        return default


# 그누보드5 get_paging() 함수와 다른점
# 1. 인수에서 write_pages 삭제
# 2. 인수에서 total_page 대신 total_count 를 사용함

# current_page : 현재 페이지
# total_count : 전체 레코드 수
# add_url : 페이지 링크의 추가 URL
def get_paging(request: Request, current_page, total_count, page_rows = 0, add_url=""):
    config = request.state.config
    url_prefix = request.url
    
    try:
        current_page = int(current_page)
    except ValueError:
        # current_page가 정수로 변환할 수 없는 경우 기본값으로 1을 사용하도록 설정
        current_page = 1
    total_count = int(total_count)

    # 한 페이지당 라인수
    if not page_rows:
        page_rows = config.cf_mobile_page_rows if request.state.is_mobile and config.cf_mobile_page_rows else config.cf_page_rows
    # 페이지 표시수
    page_count = config.cf_mobile_pages if request.state.is_mobile and config.cf_mobile_pages else config.cf_write_pages
    
    # 올바른 total_pages 계산 (올림처리)
    total_pages = (total_count + page_rows - 1) // page_rows
    
    # print(page_rows, page_count, total_pages)
    
    # 페이지 링크 목록 초기화
    page_links = []
    
    start_page = ((current_page - 1) // page_count) * page_count + 1
    end_page = start_page + page_count - 1

    # # 중앙 페이지 계산
    middle = page_count // 2
    start_page = max(1, current_page - middle)
    end_page = min(total_pages, start_page + page_count - 1)
    
    # 처음 페이지 링크 생성
    if current_page > 1:
        start_url = f"{url_prefix.include_query_params(page=1)}{add_url}"
        page_links.append(f'<a href="{start_url}" class="pg_page pg_start" title="처음 페이지">처음</a>')

    # 이전 페이지 구간 링크 생성
    if start_page > 1:
        prev_page = max(current_page - page_count, 1) 
        prev_url = f"{url_prefix.include_query_params(page=prev_page)}{add_url}"
        page_links.append(f'<a href="{prev_url}" class="pg_page pg_prev" title="이전 구간">이전</a>')

    # 페이지 링크 생성
    for page in range(start_page, end_page + 1):
        page_url = f"{url_prefix.include_query_params(page=page)}{add_url}"
        if page == current_page:
            page_links.append(f'<a href="{page_url}"><strong class="pg_current" title="현재 {page} 페이지">{page}</strong></a>')
        else:
            page_links.append(f'<a href="{page_url}" class="pg_page" title="{page} 페이지">{page}</a>')

    # 다음 페이지 구간 링크 생성
    if total_pages > end_page:
        next_page = min(current_page + page_count, total_pages)
        next_url = f"{url_prefix.include_query_params(page=next_page)}{add_url}"
        page_links.append(f'<a href="{next_url}" class="pg_page pg_next" title="다음 구간">다음</a>')
    
    # 마지막 페이지 링크 생성        
    if current_page < total_pages:
        end_url = f"{url_prefix.include_query_params(page=total_pages)}{add_url}"
        page_links.append(f'<a href="{end_url}" class="pg_page pg_end" title="마지막 페이지">마지막</a>')

    # 페이지 링크 목록을 문자열로 변환하여 반환
    return '<nav class="pg_wrap"><span class="pg">' + ''.join(page_links) + '</span></nav>'


def extract_browser(user_agent):
    # 사용자 에이전트 문자열에서 브라우저 정보 추출
    # 여기에 필요한 정규 표현식 또는 분석 로직을 추가
    # 예를 들어, 단순히 "Mozilla/5.0" 문자열을 추출하는 예제
    browser_match = re.search(r"Mozilla/5.0", user_agent)
    if browser_match:
        return "Mozilla/5.0"
    else:
        return "Unknown"
    
from ua_parser import user_agent_parser    
    

# 접속 레코드 기록 로직을 처리하는 함수
def record_visit(request: Request):
    vi_ip = request.client.host
    
    # 세션 생성
    db = SessionLocal()

    # 오늘의 접속이 이미 기록되어 있는지 확인
    existing_visit = db.query(Visit).filter(Visit.vi_date == date.today(), Visit.vi_ip == vi_ip).first()

    if not existing_visit:
        
        #$tmp_row = sql_fetch(" select max(vi_id) as max_vi_id from {$g5['visit_table']} ");
        tmp_row = db.query(func.max(Visit.vi_id).label("max_vi_id")).first()
        max_vi_id = tmp_row.max_vi_id if tmp_row.max_vi_id else 0
        max_vi_id = max_vi_id + 1
        
        # 새로운 접속 레코드 생성
        referer = request.headers.get("referer", "")
        user_agent = request.headers.get("User-Agent", "")
        ua = parse(user_agent)
        browser = ua.browser.family
        os = ua.os.family
        device = 'pc' if ua.is_pc else 'mobile' if ua.is_mobile else 'tablet' if ua.is_tablet else 'unknown'
            
        visit = Visit(
            vi_id=max_vi_id,
            vi_ip=vi_ip,
            vi_date=date.today(),
            vi_time=datetime.now().time(),
            vi_referer=referer,
            vi_agent=user_agent,
            vi_browser=browser,
            vi_os=os,
            vi_device=device,   
        )
        db.add(visit)
        db.commit()

        # VisitSum 테이블 업데이트
        visit_count_today = db.query(func.count(Visit.vi_id)).filter(Visit.vi_date == date.today()).scalar()

        visit_sum = db.query(VisitSum).filter(VisitSum.vs_date == date.today()).first()
        if visit_sum:
            visit_sum.vs_count = visit_count_today
        else:
            visit_sum = VisitSum(vs_date=date.today(), vs_count=visit_count_today)

        db.add(visit_sum)
        db.commit()

        # 기본설정 테이블에 방문자 수 기록

        # VisitSum 테이블에서 오늘 방문자 수를 가져옴
        vi_today = db.query(VisitSum.vs_count).filter(VisitSum.vs_date == date.today()).scalar()
        vi_today = vi_today or 0

        # VisitSum 테이블에서 어제 방문자 수를 가져옴
        vi_yesterday = db.query(VisitSum.vs_count).filter(VisitSum.vs_date == date.today() - timedelta(days=1)).scalar()
        vi_yesterday = vi_yesterday or 0

        # VisitSum 테이블에서 최대 방문자 수를 가져옴
        vi_max = db.query(func.max(VisitSum.vs_count)).scalar()
        vi_max = vi_max or 0

        # VisitSum 테이블에서 전체 방문자 수를 가져옴
        vi_total = db.query(func.sum(VisitSum.vs_count)).scalar()
        vi_total = vi_total or 0

        cf_visit = f"오늘:{vi_today},어제:{vi_yesterday},최대:{vi_max},전체:{vi_total}"
        config = db.query(Config).first()
        config.cf_visit = cf_visit
        db.commit()

    db.close()


def visit(request: Request):
    """방문자 수 출력"""
    cf_visit = request.state.config.cf_visit

    visit_list = re.findall("오늘:(.*),어제:(.*),최대:(.*),전체:(.*)", cf_visit)
    if visit_list:
        today, yesterday, max, total = visit_list[0]
    else:
        today, yesterday, max, total = (0, 0, 0, 0)

    context = {
        "request": request,
        "today": int(today),
        "yesterday": int(yesterday),
        "max": int(max),
        "total": int(total)
    }
    templates = MyTemplates(directory=TEMPLATES_DIR)
    visit_template = templates.TemplateResponse(f"visit/basic.html", context)

    return visit_template.body.decode("utf-8")


# 공통 쿼리 파라미터를 받는 함수를 정의합니다.
def common_search_query_params(
        sst: str = Query(default=""), 
        sod: str = Query(default=""), 
        sfl: str = Query(default=""), 
        stx: str = Query(default=""), 
        current_page: str = Query(default="1", alias="page")
        ):
    '''
    공통 쿼리 파라미터를 받는 함수
    '''
    try:
        current_page = int(current_page)
    except ValueError:
        # current_page가 정수로 변환할 수 없는 경우 기본값으로 1을 사용하도록 설정
        current_page = 1
    return {"sst": sst, "sod": sod, "sfl": sfl, "stx": stx, "current_page": current_page}


def select_query(request: Request, table_model, search_params: dict, 
        same_search_fields: Optional[List[str]] = "", # 값이 완전히 같아야지만 필터링 '검색어'
        prefix_search_fields: Optional[List[str]] = "", # 뒤에 %를 붙여서 필터링 '검색어%'
        default_sod: str = "asc",
        # default_sst: Optional[List[str]] = [],
        default_sst: str = "",
    ):
    config = request.state.config
    
    records_per_page = config.cf_page_rows

    db = SessionLocal()
    query = db.query(table_model)
    
    # # sod가 제공되면, 해당 열을 기준으로 정렬을 추가합니다.
    # if search_params['sst'] is not None and search_params['sst'] != "":
    #     # if search_params['sod'] == "desc":
    #     #     query = query.order_by(desc(getattr(table_model, search_params['sst'])))
    #     # else:
    #     #     query = query.order_by(asc(getattr(table_model, search_params['sst'])))
    #     if search_params.get('sod', default_sod) == "desc":  # 수정된 부분
    #         query = query.order_by(desc(getattr(table_model, search_params['sst'])))
    #     else:
    #         query = query.order_by(asc(getattr(table_model, search_params['sst'])))

    # 'sst' 매개변수가 제공되지 않거나 빈 문자열인 경우, default_sst를 사용합니다.
    sst = search_params.get('sst', default_sst) or default_sst
    
    # sod가 제공되면, 해당 열을 기준으로 정렬을 추가합니다.
    if sst:
        sod = search_params.get('sod', default_sod) or default_sod
        # sst 가 배열인 경우, 여러 열을 기준으로 정렬을 추가합니다.
        if isinstance(sst, list):
            for sort_attribute in sst:
                sort_column = getattr(table_model, sort_attribute)
                if sod == "desc":
                    query = query.order_by(desc(sort_column))
                else:
                    query = query.order_by(asc(sort_column))
        else:
            if sod == "desc":
                query = query.order_by(desc(getattr(table_model, sst)))
            else:
                query = query.order_by(asc(getattr(table_model, sst)))
        
            
    # sfl과 stx가 제공되면, 해당 열과 값으로 추가 필터링을 합니다.
    if search_params['sfl'] is not None and search_params['stx'] is not None:
        if hasattr(table_model, search_params['sfl']):  # sfl이 Table에 존재하는지 확인
            # if search_params['sfl'] in ["mb_level"]:
            if search_params['sfl'] in same_search_fields:
                query = query.filter(getattr(table_model, search_params['sfl']) == search_params['stx'])
            elif search_params['sfl'] in prefix_search_fields:
                query = query.filter(getattr(table_model, search_params['sfl']).like(f"{search_params['stx']}%"))
            else:
                query = query.filter(getattr(table_model, search_params['sfl']).like(f"%{search_params['stx']}%"))

    # 페이지 번호에 따른 offset 계산
    offset = (search_params['current_page'] - 1) * records_per_page
    # 최종 쿼리 결과를 가져옵니다.
    rows = query.offset(offset).limit(records_per_page).all()
    # # 전체 레코드 개수 계산
    # # total_count = query.count()
    return {
        "rows": rows,
        "total_count": query.count(),
    }
    

# 회원 레코드 얻기    
# fields : 가져올 필드, 예) "mb_id, mb_name, mb_nick"
def get_member(mb_id: str, fields: str = '*'):
    db = SessionLocal()
    return db.query(Member).options(load_only(fields)).filter_by(mb_id=mb_id).first()


def get_member_icon(mb_id):
    MEMBER_ICON_DIR = "data/member"
    member_icon_dir = f"{MEMBER_ICON_DIR}/{mb_id[:2]}"

    icon_file = os.path.join(member_icon_dir, f"{mb_id}.gif")

    if os.path.exists(icon_file):
        icon_filemtime = os.path.getmtime(icon_file) # 캐시를 위해 파일수정시간을 추가
        return f"{icon_file}?{icon_filemtime}"

    return "static/img/no_profile.gif"


def get_member_image(mb_id: str = None):
    
    if mb_id:
        MEMBER_IMAGE_DIR = "data/member_image"
        member_image_dir = f"{MEMBER_IMAGE_DIR}/{mb_id[:2]}"

        image_file = os.path.join(member_image_dir, f"{mb_id}.gif")

        if os.path.exists(image_file):
            image_filemtime = os.path.getmtime(image_file) # 캐시를 위해 파일수정시간을 추가
            return f"{image_file}?{image_filemtime}"

    return "static/img/no_profile.gif"
    

# 포인트 부여    
def insert_point(request: Request, mb_id: str, point: int, content: str = '', rel_table: str = '', rel_id: str = '', rel_action: str = '', expire: int = 0):
    config = request.state.config
    
    # 포인트를 사용하지 않는다면 종료
    if not config.cf_use_point:
        return 0
    
    # 포인트가 없다면 업데이트를 할 필요가 없으므로 종료
    if point == 0:
        return 0
    
    # 회원아이디가 없다면 종료
    if mb_id == '':
        return 0
    
    # 회원정보가 없다면 종료
    db = SessionLocal()
    
    member = db.query(Member).filter_by(mb_id=mb_id).first()
    if not member:
        return 0
    
    mb_point = get_point_sum(request, mb_id)

    
    if rel_table or rel_id or rel_action:
        record_count = db.query(Point).filter(
            and_(
                Point.mb_id == mb_id,
                Point.po_rel_table == rel_table,
                Point.po_rel_id == rel_id,
                Point.po_rel_action == rel_action
            )
        ).count()
        if record_count:
            return -1
        
    # 포인트 건별 생성
    # po_expire_date = '9999-12-31'
    po_expire_date = datetime.strptime('9999-12-31', '%Y-%m-%d')
    if config.cf_point_term > 0:
        if expire > 0:
            po_expire_date = (SERVER_TIME + timedelta(days=expire-1)).strftime('%Y-%m-%d')
        else:
            po_expire_date = (SERVER_TIME + timedelta(days=config.cf_point_term - 1)).strftime('%Y-%m-%d')
            
    po_expired = 0
    if point < 0:
        po_expired = 1
        po_expire_date = TIME_YMD
    po_mb_point = mb_point + point
    
    new_point = Point(
        mb_id=mb_id,
        po_datetime=datetime.now(),
        po_content=content,
        po_point=point,
        po_use_point=0,
        po_mb_point=po_mb_point,
        po_expired=po_expired,
        po_expire_date=po_expire_date,
        po_rel_table=rel_table,
        po_rel_id=rel_id,
        po_rel_action=rel_action
    )
    db.add(new_point)
    db.commit()
    
    # filter_by 는 filter 에 비해 기능이 제한적임    
    db.query(Member).filter_by(mb_id=mb_id).update({Member.mb_point: po_mb_point})
    # db.query(Member).filter(Member.mb_id == mb_id).update({Member.mb_point: po_mb_point})
    db.commit()
    db.close()

    return 1


# 소멸 포인트 얻기
def get_expire_point(request: Request, mb_id: str):
    config = request.state.config
    
    if  config.cf_point_term <= 0:
        return 0
    
    db = SessionLocal()
    
    point_sum = db.query(func.sum(Point.po_point - Point.po_use_point)).filter_by(mb_id=mb_id, po_expired=False).filter(Point.po_expire_date < datetime.now()).scalar()
    db.close()
    return point_sum if point_sum else 0


# 포인트 내역 합계
def get_point_sum(request: Request, mb_id: str):
    config = request.state.config
    
    db = SessionLocal()
    
    if config.cf_point_term > 0:
        expire_point = get_expire_point(request, mb_id)
        if expire_point > 0:
            mb = get_member(mb_id, 'mb_point')
            point = expire_point * (-1)
            new_point = Point(
                mb_id=mb_id,
                po_datetime=TIME_YMDHIS,
                po_content='포인트 소멸',
                po_point=expire_point * (-1),
                po_use_point=0,
                po_mb_point=mb.mb_point + point,
                po_expired=1,
                po_expire_date=TIME_YMD,
                po_rel_table='@expire',
                po_rel_id=mb_id,
                po_rel_action='expire-' + str(uuid.uuid4()),
            )   
            db.add(new_point)
            db.commit()
            
            # 포인트를 사용한 경우 포인트 내역에 사용금액 기록
            if point < 0:
                # insert_use_point(mb_id, point)
                pass
        
        # 유효기간이 있을 때 기간이 지난 포인트 expired 체크    
        db.query(Point).filter(
            and_(
                Point.mb_id == mb_id,
                Point.po_expired != 1,
                Point.po_expire_date != '9999-12-31',
                Point.po_expire_date < TIME_YMD
            )
        ).update({Point.po_expired: 1})
        db.commit()            
            
    # 포인트합
    point_sum = db.query(func.sum(Point.po_point)).filter_by(mb_id=mb_id).scalar()
    db.close()
    return point_sum if point_sum else 0


# 사용포인트 입력
def insert_use_point(mb_id: str, point: int, po_id: str = ""):
    global config
    
    point1 = abs(point)
    db = SessionLocal()
    query = db.query(Point).filter_by(mb_id=mb_id, po_expired=False).order_by(Point.po_id.desc())
    query = query(Point.po_id, Point.po_point, Point.po_use_point)\
                .filter(
                    and_(
                        Point.mb_id == mb_id,
                        Point.po_id != po_id,
                        Point.po_expired == 0,
                        Point.po_point > Point.po_use_point
                    )
                )
    if config.cf_point_term:
        query = query.order_by(Point.po_expire_date.asc(), Point.po_id.asc())
    else:
        query = query.order_by(Point.po_id.asc())
    rows = query.all()
    for row in rows:
        point2 = row.po_point
        point3 = row.po_use_point
        
        if (point2 - point3) > point1:
            db.query(Point).filter_by(po_id=row.po_id).update({"po_use_point": (Point.po_use_point + point1)})
            db.commit()
        else:
            point4 = point2 - point3
            db.query(Point).filter_by(po_id=row.po_id).update({"po_use_point": (Point.po_use_point + point4), "po_expired": 100})
            db.commit()
            point1 = point1 - point4
    db.close()


# 포인트 삭제
def delete_point(request: Request, mb_id: str, rel_table: str, rel_id : str, rel_action: str):
    db = SessionLocal()
    result = False
    if rel_table or rel_id or rel_action:
        # 포인트 내역정보    
        row = db.query(Point).filter(Point.mb_id == mb_id, Point.po_rel_table == rel_table, Point.po_rel_id == rel_id, Point.po_rel_action == rel_action).first()
        if row:
            if row.po_point and row.po_point > 0:
                abs_po_point = abs(row.po_point)
                delete_use_point(request, row.mb_id, abs_po_point)
            else:
                if row.po_use_point and row.po_use_point > 0:
                    insert_use_point(request, row.mb_id, row.po_use_point, row.po_id)
                    
            db.query(Point).filter(Point.mb_id == mb_id, Point.po_rel_table == rel_table, Point.po_rel_id == rel_id, Point.po_rel_action == rel_action).delete(synchronize_session=False)
            db.commit()

            # po_mb_point에 반영
            if row.po_point:
                db.query(Point).filter(Point.mb_id == mb_id, Point.po_id > row.po_id).update({Point.po_mb_point: Point.po_mb_point - row.po_point}, synchronize_session=False)
                db.commit()
            
            # 포인트 내역의 합을 구하고    
            sum_point = get_point_sum(request, mb_id)
            
            # 포인트 UPDATE
            db.query(Member).filter(Member.mb_id == mb_id).update({Member.mb_point: sum_point}, synchronize_session=False)
            result = db.commit()
    db.close()

    return result


# 사용포인트 삭제
def delete_use_point(request: Request, mb_id: str, point: int):
    config = request.state.config
    db = SessionLocal()
    
    point1 = abs(point)
    rows = db.query(Point).filter(Point.mb_id == mb_id, Point.po_expired != 1, Point.po_use_point > 0).order_by(desc('po_expire_date', 'po_id') if config.cf_point_term else desc('po_id')).all()
    for row in rows:
        point2 = row.po_use_point
        if row.po_expired == 100 and (row.po_expire_date == '9999-12-31' or row.po_expire_date >= TIME_YMD):
            po_expired = 0
        else:
            po_expired = row.po_expired
        
        if point2 > point1:
            db.query(Point).filter(Point.po_id == row.po_id).update({Point.po_use_point: Point.po_use_point - point1, Point.po_expired: po_expired}, synchronize_session=False)
            db.commit()
            break
        else:
            db.query(Point).filter(Point.po_id == row.po_id).update({Point.po_use_point: 0, Point.po_expired: po_expired}, synchronize_session=False)
            db.commit()
            point1 = point1 - point2
    db.close()


# 소멸포인트 삭제
def delete_expire_point(request: Request, mb_id: str, point: int):
    config = request.state.config
    db = SessionLocal()
    
    point1 = abs(point)
    rows = db.query(Point).filter(Point.mb_id == mb_id, Point.po_expired == 1, Point.po_point >= 0, Point.po_use_point > 0).order_by(desc(Point.po_expire_date), desc(Point.po_id)).all()
    for row in rows:
        point2 = row.po_use_point
        po_expired = 0
        po_expire_date = '9999-12-31'
        if config.cf_point_term > 0:
            po_expire_date = (SERVER_TIME + timedelta(days=config.cf_point_term - 1)).strftime('%Y-%m-%d')
    
        if point2 > point1:
            db.query(Point).filter(Point.po_id == row.po_id).update({Point.po_use_point: Point.po_use_point - point1, Point.po_expired: po_expired, Point.po_expire_date: po_expire_date}, synchronize_session=False)
            db.commit()
            break
        else:
            db.query(Point).filter(Point.po_id == row.po_id).update({Point.po_use_point: 0, Point.po_expired: po_expired, Point.po_expire_date: po_expire_date}, synchronize_session=False)
            db.commit()
            point1 = point1 - point2


def domain_mail_host(request: Request, is_at: bool = True):
    domain_host = request.base_url.hostname
    
    if domain_host.startswith("www."):
        domain_host = domain_host[4:]
    
    return f"@{domain_host}" if is_at else domain_host
        

def get_memo_not_read(mb_id: str):
    '''
    메모를 읽지 않은 개수를 반환하는 함수
    '''
    db = SessionLocal()
    return db.query(Memo).filter(Memo.me_recv_mb_id == mb_id, Memo.me_read_datetime == None, Memo.me_type == 'recv').count()


def editor_path(request:Request) -> str:
    """지정한 에디터 경로를 반환하는 함수
    미지정시 그누보드 환경설정값 사용
    request.state.editor: 에디터이름
    request.state.use_editor: 에디터 사용여부 False 이면 'textarea' 반환
    """
    if not request.state.use_editor:
        return "textarea"

    editor_name = request.state.editor
    if not editor_name:
        return "textarea"

    return editor_name


def editor_macro(request: Request) -> str:
    """지정한 에디터 경로의 macros.html 파일을 반환하는 함수
    - 미지정시 그누보드 환경설정값 사용
    - request.state.editor: 에디터이름
    - request.state.use_editor: 에디터 사용여부 False 이면 'textarea'로 설정
    """
    editor_name = request.state.editor
    if not request.state.use_editor or not editor_name:
        editor_name = "textarea"

    return editor_name + "/macros.html"


def nl2br(value) -> str:
    """ \n 을 <br> 태그로 변환
    """
    return escape(value).replace('\n', Markup('<br>\n'))


popular_cache = cachetools.TTLCache(maxsize=10, ttl=300)

def get_populars(limit: int = 7, day: int = 3):
    """인기검색어 조회

    Args:
        limit (int, optional): 조회 갯수. Defaults to 7.
        day (int, optional): 오늘부터 {day}일 전. Defaults to 3.

    Returns:
        List[Popular]: 인기검색어 리스트
    """
    if popular_cache.get("populars"):
        return popular_cache.get("populars")

    db = SessionLocal()
    # 현재 날짜와 day일 전 날짜를 구한다.
    today = datetime.now()
    before = today - timedelta(days=day)
    # 현재 날짜와 day일 전 날짜 사이의 인기검색어를 조회한다.
    populars = db.query(
            Popular.pp_word,
            func.count(Popular.pp_word).label('count'),
        ).filter(
        Popular.pp_word != '',
        Popular.pp_date >= before,
        Popular.pp_date <= today
    ).group_by(Popular.pp_word).order_by(desc('count'), Popular.pp_word).limit(limit).all()
    db.close()

    popular_cache.update({"populars": populars})

    return populars


def insert_popular(request: Request, fields: str, word: str):
    """인기검색어 등록

    Args:
        request (Request): FastAPI Request 객체
        fields (str): 검색 필드
        word (str): 인기검색어
    """
    try:
        today_date = datetime.now().strftime("%Y-%m-%d")
        # 회원아이디로 검색은 제외
        if not "mb_id" in fields:
            with SessionLocal() as db:
                # 현재 날짜의 인기검색어를 조회한다.
                popular = db.query(Popular).filter_by(
                    pp_word = word,
                    pp_date = today_date
                ).first()

                # 인기검색어가 없으면 새로 등록한다.
                if not popular:
                    new_popular = Popular(
                        pp_word=word,
                        pp_date=today_date,
                        pp_ip=get_client_ip(request)["client_ip"])
                    db.add(new_popular)
                    db.commit()
    except Exception as e:
        print(f"인기검색어 입력 오류: {e}")


def generate_token(request: Request, action: str = ''):
    '''
    토큰 생성 함수

    Returns:
        str: 생성된 토큰
    '''
    # token = str(uuid.uuid4())  # 임의의 유일한 키 생성
    token = hash_password(action)
    request.session["ss_token"] = token
    return token


lfu_cache = cachetools.LFUCache(maxsize=128)

def get_recent_poll():
    """
    최근 투표 정보 1건을 가져오는 함수
    """
    if lfu_cache.get("poll"):
        return lfu_cache.get("poll")

    db = SessionLocal()
    poll = db.query(Poll).filter(Poll.po_use == 1).order_by(Poll.po_id.desc()).first()
    db.close()

    lfu_cache.update({"poll": poll})

    return poll


def get_menus():
    """사용자페이지 메뉴 조회 함수

    Returns:
        list: 자식메뉴가 포함된 메뉴 list
    """
    if lfu_cache.get("menus"):
        return lfu_cache.get("menus")

    db = SessionLocal()
    menus = []
    # 부모메뉴 조회
    parent_menus = db.query(Menu).filter(func.length(Menu.me_code) == 2).order_by(Menu.me_order).all()
    
    for menu in parent_menus:
        parent_code = menu.me_code

        # 자식 메뉴 조회
        child_menus = db.query(Menu).filter(
            func.length(Menu.me_code) == 4,
            func.substring(Menu.me_code, 1, 2) == parent_code
        ).order_by(Menu.me_order).all()

        menu.sub = child_menus
        menus.append(menu)

    lfu_cache.update({"menus": menus})

    return menus


def get_member_level(request: Request):
    """
    request에서 회원 레벨 정보를 가져오는 함수
    """
    member = request.state.login_member

    return member.mb_level if member else 1


def auth_check_menu(request: Request, menu_key: str, attribute: str):
    '''
    관리권한 체크
    '''    
    # 최고관리자이면 처리 안함
    if request.state.is_super_admin:
        return ""

    db = SessionLocal()

    exists_member = request.state.login_member
    if not exists_member:
        return "로그인 후 이용해 주세요."

    exists_auth = db.query(Auth).filter_by(mb_id=exists_member.mb_id, au_menu=menu_key).first()
    if not exists_auth:
        return "이 메뉴에는 접근 권한이 없습니다.\n\n접근 권한은 최고관리자만 부여할 수 있습니다."

    auth_set = set(exists_auth.au_auth.split(","))
    if not attribute in auth_set:
        if attribute == "r":
            error = "읽을 권한이 없습니다."
        elif attribute == "w":
            error = "입력, 추가, 생성, 등록, 수정 권한이 없습니다."
        elif attribute == "d":
            error = "삭제 권한이 없습니다."
        else:
            error = f"속성(attribute={attribute})이 잘못 되었습니다."
        return error

    return ""


def get_unique_id(request) -> Optional[str]:
    """고유키 생성 함수
    그누보드 5의 get_uniqid

    년월일시분초00 ~ 년월일시분초99
    년(4) 월(2) 일(2) 시(2) 분(2) 초(2) 100만분의 1초(2)
    Args:
        request (Request): FastAPI Request 객체
    Returns:
        Optional[str]: 고유 아이디, DB 오류시 None
    """

    ip: str = get_client_ip(request)["client_ip"]

    while True:
        current = datetime.now()
        ten_milli_sec = str(current.microsecond)[:2].zfill(2)
        key = f"{current.strftime('%Y%m%d%H%M%S')}{ten_milli_sec}"

        with SessionLocal() as session:
            try:
                session.add(UniqId(uq_id=key, uq_ip=ip))
                session.commit()
                return key

            except IntegrityError:
                # key 중복 에러가 발생하면 다시 시도
                session.rollback()
                sleep(random.uniform(0.01, 0.02))
            except Exception as e:
                logging.log(logging.CRITICAL, 'unique table insert error', exc_info=e)
                return None


class AlertException(HTTPException):
    """스크립트 경고창 출력을 위한 예외 클래스
        - HTTPExceptiond에서 페이지 이동을 위한 url 매개변수를 추가적으로 받는다.

    Args:
        HTTPException (HTTPException): HTTP 예외 클래스
    """
    def __init__(self, detail: str = None, status_code: int = 200, url: str = None):
        self.status_code = status_code
        self.detail = detail
        self.url = url


class AlertCloseException(HTTPException):
    """스크립트 경고창 출력 및 윈도우 창 닫기를 위한 예외 클래스

    Args:
        HTTPException (HTTPException): HTTP 예외 클래스
    """
    def __init__(
        self,
        detail: Any = None,
        status_code: int = 200,
        headers: Optional[Dict[str, str]] = None,
    ) -> None:
        super().__init__(status_code=status_code, detail=detail, headers=headers) 


def is_admin(request: Request):
    """관리자 여부 확인
    """
    config = request.state.config
    if config.cf_admin.strip() == "":
        return False

    mb_id = request.session.get("ss_mb_id", "")
    if mb_id:
        if mb_id.strip() == config.cf_admin.strip():
            return True

    return False

# TODO: 그누보드5의 is_admin 함수
# 이미 is_admin 함수가 존재하므로 함수 이름을 변경함 
def get_admin_type(request: Request, mb_id: str = None, group: Group = None, board: Board = None) -> str:
    """게시판 관리자 여부 확인 후 관리자 타입 반환

    Args:
        request (Request): FastAPI Request 객체
        mb_id (str, optional): 회원 아이디. Defaults to None.
        group (Group, optional): 게시판 그룹 정보. Defaults to None.
        board (Board, optional): 게시판 정보. Defaults to None.

    Returns:
        str: 관리자 타입. super, group, board, None
    """
    if not mb_id:
        return None
    
    config = request.state.config
    group = board.group if board else None

    is_authority = None
    if config.cf_admin == mb_id:
        is_authority = "super"
    elif group and group.gr_admin == mb_id:
        is_authority = "group"
    elif board and board.bo_admin == mb_id:
        is_authority = "board"
    
    return is_authority


def check_profile_open(open_date: Optional[date], config) -> bool:
    """변경일이 지나서 프로필 공개가능 여부를 반환
    Args:
        open_date (datetime): 프로필 공개일
        config (Config): config 모델
    Returns:
        bool: 프로필 공개 가능 여부
    """
    if not open_date:
        return True

    else:
        opend_date_time = datetime(open_date.year, open_date.month, open_date.day)
        return opend_date_time < (datetime.now() - timedelta(days=config.cf_open_modify))


def get_next_profile_openable_date(open_date: Optional[date], config):
    """다음 프로필 공개 가능일을 반환
    Args:
        open_date (datetime): 프로필 공개일
        config (Config): config 모델
    Returns:
        datetime: 다음 프로필 공개 가능일
    """
    cf_open_modify = config.cf_open_modify
    cf_open_modify = 3
    if cf_open_modify == 0:
        return ""

    if open_date:
        calculated_date = datetime.strptime(open_date.strftime("%Y-%m-%d"), "%Y-%m-%d") + timedelta(days=cf_open_modify)
    else:
        calculated_date = datetime.now() + timedelta(days=cf_open_modify)
    print('--------------------ewr')
    print(calculated_date)
    
    return calculated_date.strftime("%Y-%m-%d")


def default_if_none(value, arg):
    """If value is None"""
    if value is None:
        return arg
    return value


def valid_email(email: str):
    # Define a basic email address regex pattern
    pattern = r'^[a-zA-Z0-9._%+-]+@[a-zA-Z0-9.-]+\.[a-zA-Z]{2,}$'

    # Use the regex pattern to match the email address
    if re.match(pattern, email):
        return True

    return False


def upload_file(upload_object, filename, path, chunck_size: int = None):
    """폼 파일 업로드
    Args:
        upload_object : form 업로드할 파일객체
        filename (str): 확장자 포함 저장할 파일명 (with ext)
        path (str): 저장할 경로
        chunck_size (int, optional): 파일 저장 단위. 기본값 1MB 로 지정
    Returns:
        str: 저장된 파일명
    """
    # 파일 저장 경로 생성
    os.makedirs(path, exist_ok=True)

    # 파일 저장 경로
    save_path = os.path.join(path, filename)
    # 파일 저장
    if chunck_size is None:
        chunck_size = 1024 * 1024
        with open(f"{save_path}", "wb") as buffer:
            shutil.copyfileobj(upload_object.file, buffer, chunck_size)
    else:
        with open(f"{save_path}", "wb") as buffer:
            shutil.copyfileobj(upload_object.file, buffer)


def get_filetime_str(file_path) -> Union[int, str]:
    """파일의 변경시간
    Args:
        file_path (str): 파일 이름포함 경로
    Returns:
        Union[int, str]: 파일 변경시간, 파일없을시 빈문자열
    """
    try:
        file_time = os.path.getmtime(file_path)
        return int(file_time)
    except FileNotFoundError:
        return ''


class StringEncrypt:
    def __init__(self, salt=''):
        if not salt:
            # You might want to implement your own salt generation logic here
            self.salt = "your_default_salt"
        else:
            self.salt = salt
        
        self.length = len(self.salt)

    def encrypt(self, str_):
        length = len(str_)
        result = ''

        for i in range(length):
            char = str_[i]
            keychar = self.salt[i % self.length]
            char = chr(ord(char) + ord(keychar))
            result += char

        result = base64.b64encode(result.encode()).decode()
        result = result.translate(str.maketrans('+/=', '._-'))

        return result

    def decrypt(self, str_):
        result = ''
        str_ = str_.translate(str.maketrans('._-', '+/='))
        str_ = base64.b64decode(str_).decode()

        length = len(str_)

        for i in range(length):
            char = str_[i]
            keychar = self.salt[i % self.length]
            char = chr(ord(char) - ord(keychar))
            result += char

        return result

# 사용 예
# enc = StringEncrypt()
# encrypted_text = enc.encrypt("hello")
# print(encrypted_text)

# decrypted_text = enc.decrypt(encrypted_text)
# print(decrypted_text)


class UserTemplates(Jinja2Templates):
    """
    Jinja2Template 설정 클래스
    """

    _instance = None

    def __new__(cls, *args, **kwargs):
        if not cls._instance:
            cls._instance = super(UserTemplates, cls).__new__(cls)
        return cls._instance

    def __init__(self,
                 directory: Union[str, os.PathLike],
                 context_processors: dict = None,
                 globals: dict = None,
                 env: Environment = None,
                 ):
        super().__init__(directory=directory, context_processors=context_processors)
        # 공통 env.global 설정
        self.env.globals["editor_path"] = editor_path
        self.env.globals["getattr"] = getattr
        self.env.globals["get_selected"] = get_selected
        self.env.globals["get_member_icon"] = get_member_icon
        self.env.globals["get_member_image"] = get_member_image
        self.env.filters["number_format"] = number_format
        self.env.globals["theme_asset"] = theme_asset

        # 사용자 템플릿, 관리자 템플릿에 따라 기본 컨텍스트와 env.global 변수를 다르게 설정
        if TEMPLATES_DIR in directory:
            self.context_processors.append(self._default_context)

        # 추가 env.global 설정
        if globals:
            self.env.globals.update(**globals.__dict__)

    def _default_context(self, request: Request):
        context = {
            "menus": get_menus(),
            "poll": get_recent_poll(),
            "populars": get_populars(),
            "latest": latest,
            "visit": visit,
        }
        return context


class AdminTemplates(Jinja2Templates):
    """
    Jinja2Template 설정 클래스
    """
    _instance = None

    def __new__(cls, *args, **kwargs):
        if not cls._instance:
            cls._instance = super(AdminTemplates, cls).__new__(cls)
        return cls._instance

    def __init__(self,
                 directory: Union[str, os.PathLike],
                 context_processors: dict = None,
                 globals: dict = None,
                 env: Environment = None
                 ):
        super().__init__(directory=directory, context_processors=context_processors)
        # 공통 env.global 설정
        self.env.globals["editor_path"] = editor_path
        self.env.globals["getattr"] = getattr
        self.env.globals["get_selected"] = get_selected
        self.env.globals["get_member_icon"] = get_member_icon
        self.env.globals["get_member_image"] = get_member_image
        self.env.filters["number_format"] = number_format
        self.env.globals["theme_asset"] = theme_asset

        # 관리자 템플릿에 따라 기본 컨텍스트와 env.global 변수를 다르게 설정
        self.context_processors.append(self._default_admin_context)

        # 추가 env.global 설정
        if globals:
            self.env.globals.update(**globals.__dict__)

    def _default_admin_context(self, request: Request):
        context = {
            "admin_menus": get_admin_menus(),
            "admin_plugin_menus": get_admin_plugin_menus(),
        }
        return context

class MyTemplates(Jinja2Templates):
    """
    Jinja2Template 설정 클래스
    """
    def __init__(self,
                 directory: Union[str, os.PathLike],
                 context_processors: dict = None,
                 globals: dict = None,
                 env: Environment = None
                 ):
        super().__init__(directory=directory, context_processors=context_processors)
        # 공통 env.global 설정
        self.env.globals["editor_path"] = editor_path
        self.env.globals["getattr"] = getattr
        self.env.globals["get_selected"] = get_selected
        self.env.globals["get_member_icon"] = get_member_icon
        self.env.globals["get_member_image"] = get_member_image
        self.env.filters["number_format"] = number_format
        self.env.globals["theme_asset"] = theme_asset

        # 사용자 템플릿, 관리자 템플릿에 따라 기본 컨텍스트와 env.global 변수를 다르게 설정
        if TEMPLATES_DIR in directory:
            self.context_processors.append(self._default_context)
        elif ADMIN_TEMPLATES_DIR in directory:
            self.context_processors.append(self._default_admin_context)

        # 추가 env.global 설정
        if globals:
            self.env.globals.update(**globals.__dict__)

    def _default_context(self, request: Request):
        context = {
            "menus" : get_menus(),
            "poll" : get_recent_poll(),
            "populars" : get_populars(),
            "latest": latest,
            "visit": visit,
        }
        return context
    
    def _default_admin_context(self, request: Request):
        context = {
            "admin_menus": get_admin_menus()
        }
        return context
    

class G6FileCache():
    """파일 캐시 클래스
    """
    cache_dir = os.path.join("data", "cache")
    cache_secret_key = None

    def __init__(self):
        # 캐시 디렉토리가 없으면 생성
        if not os.path.exists(self.cache_dir):
            os.makedirs(self.cache_dir)
        
    def get_cache_secret_key(self):
        """
        캐시 비밀키를 반환하는 함수
        """
        # 캐시된 값이 있다면, 해당 값을 반환
        if self.cache_secret_key:
            return self.cache_secret_key

        # 서버 소프트웨어 및 DOCUMENT_ROOT 값을 해싱하여 6자리 문자열 생성
        server_software = os.environ.get("SERVER_SOFTWARE", "")
        document_root = os.environ.get("DOCUMENT_ROOT", "")
        combined_data = server_software + document_root
        self.cache_secret_key = hashlib.md5(combined_data.encode()).hexdigest()[:6]

        return self.cache_secret_key
    
    def get(self, cache_file: str):
        """
        캐시된 파일이 있으면 파일을 읽어서 반환
        """
        if os.path.exists(cache_file):
            with open(cache_file, "r", encoding="utf-8") as f:
                return f.read()
        return None
    
    def create(self, data: str, cache_file: str):
        """
        cache_file을 생성하는 함수
        """
        with open(cache_file, "w", encoding="utf-8") as f:
            f.write(data)

    def delete(self, cache_file: str):
        """
        cache_file을 삭제하는 함수
        """
        if os.path.exists(cache_file):
            os.remove(cache_file)

    def delete_prefix(self, prefix: str):
        """
        prefix로 시작하는 캐시 파일을 모두 삭제하는 함수
        """
        for file in os.listdir(self.cache_dir):
            if file.startswith(prefix):
                os.remove(os.path.join(self.cache_dir, file))


SMTP_SERVER = os.getenv("SMTP_SERVER")
SMTP_PORT = os.getenv("SMTP_PORT")
SMTP_USERNAME = os.getenv("SMTP_USERNAME")
SMTP_PASSWORD = os.getenv("SMTP_PASSWORD")

# 메일 발송
# return 은 수정 필요
def mailer(email: str, subject: str, body: str):
    to_emails = email.split(',') if ',' in email else [email]
    for to_email in to_emails:
        try:
            msg = MIMEMultipart()
            msg['From'] = SMTP_USERNAME
            msg['To'] = to_email
            msg['Subject'] = subject
            
            # Assuming body is HTML, if not change 'html' to 'plain'
            msg.attach(MIMEText(body, 'html'))  

            with smtplib.SMTP(SMTP_SERVER, int(SMTP_PORT)) as server:
                if SMTP_USERNAME and SMTP_PASSWORD:
                    server.starttls()
                    server.login(SMTP_USERNAME, SMTP_PASSWORD)
                text = msg.as_string()
                server.sendmail(SMTP_USERNAME, to_email, text)

        except Exception as e:
            print(f"Error sending email to {to_email}: {e}")

    return {"message": f"Emails sent successfully to {', '.join(to_emails)}"}


def is_none_datetime(input_date: Union[date, str]) -> bool:
    """date, datetime 이 0001, 0000 등 유효하지 않은 날짜인지 확인하는 함수
    0001, mysql 5.7이하 0000,
    """
    if isinstance(input_date, str):  # pymysql 라이브러리는 '0000', 12월 32일등 잘못된 날짜 일때 str 타입반환.
        return True

    if input_date.strftime("%Y")[:2] == "00":
        return True

    return False


def latest(request: Request, skin_dir='', bo_table='', rows=10, subject_len=40):
    """최신글 목록 HTML 출력

    Args:
        request (Request): _description_
        skin_dir (str, optional): 스킨 경로. Defaults to ''.
        bo_table (str, optional): 게시판 코드. Defaults to ''.
        rows (int, optional): 노출 게시글 수. Defaults to 10.
        subject_len (int, optional): 제목길이 제한. Defaults to 40.

    Returns:
        str: 최신글 HTML
    """
    # Lazy import
    from lib.board_lib import BoardConfig, get_list, get_list_thumbnail

    templates = MyTemplates(directory=TEMPLATES_DIR)
    templates.env.globals["get_list_thumbnail"] = get_list_thumbnail

    if not skin_dir:
        skin_dir = 'basic'

    g6_file_cache = G6FileCache()
    cache_filename = f"latest-{bo_table}-{skin_dir}-{rows}-{subject_len}-{g6_file_cache.get_cache_secret_key()}.html"
    cache_file = os.path.join(g6_file_cache.cache_dir, cache_filename)

    # 캐시된 파일이 있으면 파일을 읽어서 반환
    if os.path.exists(cache_file):
        return g6_file_cache.get(cache_file)
    
    db = SessionLocal()
    # 게시판 설정
    board = db.get(Board, bo_table)
    board_config = BoardConfig(request, board)
    board.subject = board_config.subject

    #게시글 목록 조회
    Write = dynamic_create_write_table(bo_table)
    writes = db.query(Write).filter(Write.wr_is_comment == False).order_by(Write.wr_num).limit(rows).all()
    for write in writes:
        write = get_list(request, write, board_config)
    
    context = {
        "request": request,
        "board": board,
        "writes": writes,
        "bo_table": bo_table,
    }
    temp = templates.TemplateResponse(f"latest/{skin_dir}.html", context)
    temp_decode = temp.body.decode("utf-8")

    # 캐시 파일 생성
    g6_file_cache.create(temp_decode, cache_file)

    return temp_decode


def get_newwins(request: Request):
    """
    레이어 팝업 목록 조회
    """
    db = SessionLocal()

    now = datetime.now().strftime("%Y-%m-%d %H:%M:%S")
    current_division = "comm" # comm, both, shop
    newwins = db.query(NewWin).filter(
        NewWin.nw_begin_time <= now,
        NewWin.nw_end_time >= now,
        NewWin.nw_device.in_(["both", request.state.device]),
        NewWin.nw_division.in_(["both", current_division]),
    ).order_by(NewWin.nw_id.asc()).all()

    # "hd_pops_" + nw_id 이름으로 선언된 쿠키가 있는지 확인하고 있다면 팝업을 제거
    newwins = [newwin for newwin in newwins if not request.cookies.get("hd_pops_" + str(newwin.nw_id))]

    return newwins


def datetime_format(date: datetime, format="%Y-%m-%d %H:%M:%S"):
    """
    날짜 포맷팅
    """
    if not date:
        return ""

    return date.strftime(format)


def insert_board_new(bo_table: str, write: object):
    """
    최신글 테이블 등록 함수
    """
    db = SessionLocal()

    new = BoardNew()
    new.bo_table = bo_table
    new.wr_id = write.wr_id
    new.wr_parent = write.wr_parent
    new.mb_id = write.mb_id
    db.add(new)
    db.commit()


def get_current_captcha_cls(captcha_name: str):
    """캡챠 클래스를 반환하는 함수
    Args:
        captcha_name (str) : config cf_captcha에 저장된 캡차클래스이름
    Returns:
        Optional[class]: 캡차 클래스 or None
    """
    if captcha_name == "recaptcha":
        return ReCaptchaV2
    elif captcha_name == "recaptcha_inv":
        return ReCaptchaInvisible
    else:
        return None


def captcha_widget(request):
    """템플릿에서 캡차 출력
    Args:
        request (Request): FastAPI Request
    Returns:
        str: 캡차 템플릿 or ''
    """
    cls = get_current_captcha_cls(captcha_name=request.state.config.cf_captcha)
    if cls:
        return cls.TEMPLATE_NAME

    return ''  # 템플릿 출력시 비어있을때는 빈 문자열


def calculator_image_resize(source_width, source_height, target_width=0, target_height=0):
    """
    이미지 비율을 유지하며 계산 , 너비와 높이 중 하나만 입력된 경우 비율 계산
    원본이미지가 target_width, target_height 보다 작으면 False 반환
    Args:
        source_width (int): 원본 이미지 너비
        source_height (int): 원본 이미지 높이
        target_width (int): 변경할 이미지 너비. Defaults 0.
        target_height (int): 변경할 이미지 높이. Defaults 0.
    Returns:
        Union[bool, dict]: 변경할 이미지 너비, 높이 dict{'width': new_width, 'height': new_height} or False
    """
    # 작은경우 리사이즈 안함
    if source_width < target_width and source_height < target_height:
        return False

    if source_width > target_width and source_height > target_height:
        # 원본이 타겟보다 크면 축소 비율 계산
        ratio_width = target_width / source_width
        ratio_height = target_height / source_height
        min_ratio = min(ratio_width, ratio_height)
        return {'width': int(source_width * min_ratio), 'height': int(source_height * min_ratio)}

    # 이미지 비율을 유지하며 계산
    # 너비와 높이 중 하나만 입력된 경우 비율 계산
    if target_width and not target_height:
        ratio = target_width / source_width
        new_width = target_width
        new_height = int(source_height * ratio)

    elif not target_width and target_height:
        ratio = target_height / source_height
        new_width = int(source_width * ratio)
        new_height = target_height

    else:
        return False  # 너비와 높이 둘 다 입력되거나 입력되지 않은 경우 처리

    return {'width': new_width, 'height': new_height}



def thumbnail(source_file: str, target_path: str = None, width: int = 200, height: int = 150, **kwargs) -> str:
    """섬네일 이미지를 생성한다.

    Args:
        source_file (str): 원본 이미지 파일 경로
        target_path (str, optional): 섬네일 이미지 파일 경로. Defaults to None.
        width (int, optional): 섬네일 이미지 너비. Defaults to 200.
        height (int, optional): 섬네일 이미지 높이. Defaults to 150.

    Returns:
        str: 섬네일 이미지 파일 경로
    """
    try:
        source_basename = os.path.basename(source_file)
        source_path = os.path.dirname(source_file)
        target_path = target_path or source_path

        # 섬네일 저장경로 생성
        make_directory(target_path)

        # 섬네일 파일 경로
        thumbnail_file = os.path.join(target_path, f"thumbnail_{width}x{height}_{source_basename}")
        # 섬네일 파일이 존재
        # 원본파일 생성시간 < 섬네일 파일 생성시간
        if os.path.exists(thumbnail_file):
            if os.path.getmtime(source_file) < os.path.getmtime(thumbnail_file):
                return thumbnail_file

        # 이미지 객체 생성
        # 파일이 없가나 이미지가 아닐 경우 예외가 발생하므로 검사를 따로 하지 않음.
        source_image = Image.open(source_file)
        source_width, source_height = source_image.size

        # 이미지가 섬네일이미지보다 작을 경우
        if source_width < width or source_height < height:
            # 확장 이미지 생성
            expanded_img = Image.new("RGB", (width, height), (255, 255, 255))
            # 기존 이미지를 확장된 이미지 중앙에 삽입
            left = (width - source_width) // 2
            top = (height - source_height) // 2
            expanded_img.paste(source_image, (left, top))
            expanded_img.save(thumbnail_file)
        else:
            # 이미지를 지정한 크기로 자르고 저장
            ImageOps.fit(source_image, (width, height)).save(thumbnail_file)
            # source_image.thumbnail((width, height))
            # source_image.save(thumbnail_file)

        return thumbnail_file
    
    except UnidentifiedImageError as e:
        print("원본 이미지 객체 생성 실패 : ", e)
        return False

    except Exception as e:
        print("섬네일 생성 실패 : ", e)
        return False


def get_editor_image(contents: str, view: bool = True) -> list:
    """에디터에서 이미지 태그를 추출한다.

    Args:
        contents (str): 내용
        view (bool, optional): 보기모드 여부. Defaults to True.

    Returns:
        list: 이미지 태그 src 속성 값
    """
    if not contents:
        return False

    # contents 중 img 태그 추출
    if view:
        pattern = re.compile(r"<img([^>]*)>", re.IGNORECASE | re.DOTALL)
    else:
        pattern = re.compile(r"<img[^>]*src=[\'\"]?([^>\'\"]+[^>\'\"]+)[\'\"]?[^>]*>", re.IGNORECASE | re.DOTALL)

    matches = pattern.findall(contents)

    return matches

def extract_alt_attribute(img_tag: str) -> str:
    """alt 속성 추출

    Args:
        img_tag (str): img 태그

    Returns:
        str: alt 속성 값
    """
    alt_match = re.search(r'alt=[\"\']?([^\"\']*)[\"\']?', img_tag, re.IGNORECASE)
    alt = str(alt_match.group(1)) if alt_match else ''
    return alt


def cut_name(request: Request, name: str) -> str:
    """기본환경설정 > 이름(닉네임) 표시

    Args:
        request (Request): FastAPI Request
        name (str): 이름

    Returns:
        str: 자른 이름
    """
    config = request.state.config

    if not name:
        return ''

    return name[:config.cf_cut_name] if config.cf_cut_name else name


def delete_old_data():
    """설정일이 지난 데이터를 삭제
    """
    try:
        db = SessionLocal()
        config = db.query(Config).first()

        # 방문자 기록 삭제
        if config.cf_visit_del > 0:
            result = db.query(Visit).filter(Visit.vi_time < datetime.now() - timedelta(days=config.cf_visit_del)).delete()
            print("방문자기록 삭제 기준일 : ", datetime.now() - timedelta(days=config.cf_visit_del), f"{result}건 삭제")

        # 인기검색어 삭제
        if config.cf_popular_del > 0:
            result = db.query(Popular).filter(Popular.pp_date < datetime.now() - timedelta(days=config.cf_popular_del)).delete()
            print("인기검색어 삭제 기준일 : ", datetime.now() - timedelta(days=config.cf_popular_del), f"{result}건 삭제")
            
        # 최근게시물 삭제
        if config.cf_new_del > 0:
            result = db.query(BoardNew).filter(BoardNew.bn_datetime < datetime.now() - timedelta(days=config.cf_new_del)).delete()
            print("최근게시물 삭제 기준일 : ", datetime.now() - timedelta(days=config.cf_new_del), f"{result}건 삭제")

        # 쪽지 삭제
        if config.cf_memo_del > 0:
            result = db.query(Memo).filter(Memo.me_send_datetime < datetime.now() - timedelta(days=config.cf_memo_del)).delete()
            print("쪽지 삭제 기준일 : ", datetime.now() - timedelta(days=config.cf_memo_del), f"{result}건 삭제")

        # 탈퇴회원 자동 삭제
        if config.cf_leave_day > 0:
            # TODO: 회원삭제 처리 추가
            # result = db.query(Member).filter(Member.mb_leave_date < datetime.now() - timedelta(days=config.cf_leave_day)).delete()
            # print("회원 삭제 기준일 : ", datetime.now() - timedelta(days=config.cf_leave_day), f"{result}건 삭제")
            pass

        db.commit()
    except Exception as e:
        print(e)


def is_possible_ip(request: Request, ip: str) -> bool:
    """IP가 접근허용된 IP인지 확인

    Args:
        request (Request): FastAPI Request 객체
        ip (str): IP

    Returns:
        bool: 허용된 IP이면 True, 아니면 False
    """
    cf_possible_ip = request.state.config.cf_possible_ip
    return check_ip_list(request, ip, cf_possible_ip, allow=True)


def is_intercept_ip(request: Request, ip: str) -> bool:
    """IP가 접근차단된 IP인지 확인

    Args:
        request (Request): FastAPI Request 객체
        ip (str): IP

    Returns:
        bool: 차단된 IP이면 True, 아니면 False
    """
    cf_intercept_ip = request.state.config.cf_intercept_ip
    return check_ip_list(request, ip, cf_intercept_ip, allow=False)
        
    
def check_ip_list(request: Request, current_ip: str, ip_list: str, allow: bool) -> bool:
    """IP가 특정 목록에 속하는지 확인하는 함수

    Args:
        request (Request): FastAPI Request 객체
        ip (str): IP
        ip_list (str): IP 목록 문자열
        allow (bool): True인 경우 허용 목록, False인 경우 차단 목록

    Returns:
        bool: 목록에 속하면 True, 아니면 False
    """
    if request.state.is_super_admin:
        return allow

    ip_list = ip_list.strip()
    if not ip_list:
        return allow

    ip_patterns = ip_list.split("\n")
    for pattern in ip_patterns:
        pattern = pattern.strip()
        if not pattern:
            continue
        pattern = pattern.replace(".", r"\.")
        pattern = pattern.replace("+", r"[0-9\.]+")
        if re.match(f"^{pattern}$", current_ip):
            return True

    return False


def is_write_delay(request: Request) -> bool:
    """특정 시간 간격 내에 다시 글을 작성할 수 있는지 확인하는 함수"""
    if request.state.is_super_admin:
        return True

    delay_sec = int(request.state.config.cf_delay_sec)
    current_time = datetime.now()
    write_time = request.session.get("ss_write_time")

    if delay_sec > 0:
        time_interval = timedelta(seconds=delay_sec)
        if write_time:
            available_time = datetime.strptime(write_time, "%Y-%m-%d %H:%M:%S") + time_interval
            if available_time > current_time:
                return False

        request.session["ss_write_time"] = current_time.strftime("%Y-%m-%d %H:%M:%S")

    return True


def filter_words(request: Request, contents: str) -> str:
    """글 내용에 필터링된 단어가 있는지 확인하는 함수

    Args:
        request (Request): FastAPI Request 객체
        contents (str): 글 내용

    Returns:
        str: 필터링된 단어가 있으면 해당 단어, 없으면 빈 문자열
    """
    cf_filter = request.state.config.cf_filter
    words = cf_filter.split(",")
    for word in words:
        word = word.strip()
        if not word:
            continue
        if word in contents:
            return word

    return ''


def number_format(number: int) -> str:
    """숫자를 천단위로 구분하여 반환하는 템플릿 필터

    Args:
        number (int): 숫자

    Returns:
        str: 천단위로 구분된 숫자
    """
    if isinstance(number, int):
        return "{:,}".format(number)
    else:
        return "Invalid input. Please provide an integer."


def read_version():
    """루트 디렉토의 version.txt 파일을 읽어서 버전을 반환하는 함수
    Returns:
        str: 버전
    """
    with open("version.txt", "r") as file:
        return file.read().strip()


def theme_asset(asset_path: str):
    """
    현재 템플릿의 asset url을 반환하는 헬퍼 함수
    Args:
        asset_path (str): 플러그인 모듈 이름
    Returns:
        asset_url (str): asset url
    """

    theme_path = get_theme_from_db()
    theme_name = theme_path.replace(TEMPLATES + '/', "")
<<<<<<< HEAD
=======

>>>>>>> 72d99c34
    return f"/theme_static/{theme_name}/{asset_path}"


def register_theme_statics(app):
    """
    현재 테마의 static 디렉토리를 등록하는 함수
    Args:
        app (FastAPI): FastAPI 객체
    """
    # 테마의 static 디렉토리를 등록
    # url 경로 /theme_static/{{theme_name}}/css, js, img 등 static 생략
    # 실제 경로 /theme/{{theme_name}}/static/ 을 등록
    theme_path = get_theme_from_db()
    theme_name = theme_path.replace(TEMPLATES + '/', "")
    app.mount(f"/theme_static/{theme_name}/",
              StaticFiles(directory=f"{theme_path}/static"),  # real path
              name=f"static/{theme_name}")  # tag 이름<|MERGE_RESOLUTION|>--- conflicted
+++ resolved
@@ -2259,10 +2259,7 @@
 
     theme_path = get_theme_from_db()
     theme_name = theme_path.replace(TEMPLATES + '/', "")
-<<<<<<< HEAD
-=======
-
->>>>>>> 72d99c34
+
     return f"/theme_static/{theme_name}/{asset_path}"
 
 
