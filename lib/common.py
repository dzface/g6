import hashlib
import logging
import os
import random
import re
from time import sleep
from typing import Any, Dict, List, Optional, Union
import uuid
from urllib.parse import urlencode
import PIL
import shutil
from fastapi import Query, Request, HTTPException, UploadFile
from fastapi.templating import Jinja2Templates
from jinja2 import Environment
from markupsafe import Markup, escape
from passlib.context import CryptContext
from sqlalchemy import Index, asc, desc, and_, or_, func, extract, literal, inspect
from sqlalchemy.exc import IntegrityError
from sqlalchemy.orm import load_only, Session
from starlette.staticfiles import StaticFiles

from common.models import Auth, Config, Member, Memo, Board, BoardFile, BoardNew, Group, Menu, NewWin, Point, Poll, Popular, Visit, VisitSum, UniqId
from common.models import WriteBaseModel
from common.database import SessionLocal, engine, DB_TABLE_PREFIX
from datetime import datetime, timedelta, date, time
import json
from PIL import Image, ImageOps, UnidentifiedImageError
from user_agents import parse
import base64
from dotenv import load_dotenv
import smtplib
import threading
import cachetools
from email.mime.text import MIMEText
from email.mime.multipart import MIMEMultipart
from lib.captcha.recaptch_v2 import ReCaptchaV2
from lib.captcha.recaptch_inv import ReCaptchaInvisible
from lib.plugin.service import get_admin_plugin_menus

load_dotenv()


# 전역변수 선언(global variables)
TEMPLATES = "templates"
CAPTCHA_PATH = "lib/captcha/templates"
EDITOR_PATH = "lib/editor/templates"

# .env 파일이 없을 경우 경고 메시지 출력
if not os.path.exists(".env"):
    print("\033[93m" + "경고: .env 파일이 없습니다. 설치를 진행해 주세요." + "\033[0m")
    #print("python3 install.py")
    # exit()
# 테이블이 데이터베이스에 존재하는지 확인
elif not inspect(engine).has_table(DB_TABLE_PREFIX + "config"):
    print("\033[93m" + "DB 또는 테이블이 존재하지 않습니다. 설치를 진행해 주세요." + "\033[0m")
    #print("python3 install.py")
    #exit()

def get_theme_from_db(config=None):
    # main.py 에서 config 를 인수로 받아서 사용
    if not config:
        db: Session = SessionLocal()
        config = db.query(Config).first()
    theme = config.cf_theme if config and config.cf_theme else "basic"
    theme_path = f"{TEMPLATES}/{theme}"
    
    # Check if the directory exists
    if not os.path.exists(theme_path):
        theme_path = f"{TEMPLATES}/basic"
    
    return theme_path

# python setup.py 를 실행하는 것이 아니라면
if os.environ.get("is_setup") != "true":
    TEMPLATES_DIR = get_theme_from_db()
    
ADMIN_TEMPLATES_DIR = "admin/templates"

# 나중에 삭제할 코드
SERVER_TIME = datetime.now()
TIME_YMDHIS = SERVER_TIME.strftime("%Y-%m-%d %H:%M:%S")
TIME_YMD = TIME_YMDHIS[:10]

# 나중에 삭제할 코드
# # pc 설정 시 모바일 기기에서도 PC화면 보여짐
# # mobile 설정 시 PC에서도 모바일화면 보여짐
# # both 설정 시 접속 기기에 따른 화면 보여짐 (pc에서 접속하면 pc화면을, mobile과 tablet에서 접속하면 mobile 화면)
# SET_DEVICE = 'both'

# # mobile 을 사용하지 않을 경우 False 로 설정
# USE_MOBILE = True


is_response = os.getenv("IS_RESPONSIVE", default="true")
IS_RESPONSIVE = is_response.lower() == "true"

def hash_password(password: str):
    '''
    비밀번호를 해시화하여 반환하는 함수
    '''
    pwd_context = CryptContext(schemes=["bcrypt"], deprecated="auto")
    return pwd_context.hash(password)  


def verify_password(plain_password, hashed_passwd):
    '''
    입력한 비밀번호와 해시화된 비밀번호를 비교하여 일치 여부를 반환하는 함수
    '''
    pwd_context = CryptContext(schemes=["bcrypt"], deprecated="auto")
    return pwd_context.verify(plain_password, hashed_passwd)  

# 동적 모델 캐싱: 모델이 이미 생성되었는지 확인하고, 생성되지 않았을 경우에만 새로 생성하는 방법입니다. 
# 이를 위해 간단한 전역 딕셔너리를 사용하여 이미 생성된 모델을 추적할 수 있습니다.
_created_models = {}

# 동적 게시판 모델 생성
def dynamic_create_write_table(table_name: str, create_table: bool = False):
    '''
    WriteBaseModel 로 부터 게시판 테이블 구조를 복사하여 동적 모델로 생성하는 함수
    인수의 table_name 에서는 DB_TABLE_PREFIX + 'write_' 를 제외한 테이블 이름만 입력받는다.
    Create Dynamic Write Table Model from WriteBaseModel
    '''
    # 이미 생성된 모델 반환
    if table_name in _created_models:
        return _created_models[table_name]
    
    if isinstance(table_name, int):
        table_name = str(table_name)
    
    class_name = "Write" + table_name.capitalize()
    DynamicModel = type(
        class_name, 
        (WriteBaseModel,), 
        {   
            "__tablename__": DB_TABLE_PREFIX + 'write_' + table_name,
            "__table_args__": (
                Index(f'idx_wr_num_reply_{table_name}', 'wr_num', 'wr_reply'),
                Index(f'idex_wr_is_comment_{table_name}', 'wr_is_comment'),
                {"extend_existing": True}),
        }
    )
    # 게시판 추가시 한번만 테이블 생성
    if (create_table):
        DynamicModel.__table__.create(bind=engine, checkfirst=True)
    # 생성된 모델 캐싱
    _created_models[table_name] = DynamicModel
    return DynamicModel

def get_real_client_ip(request: Request):
    '''
    클라이언트의 IP 주소를 반환하는 함수
    '''
    if 'X-Forwarded-For' in request.headers:
        return request.headers.getlist("X-Forwarded-For")[0].split(',')[0]
    return request.client.host


def session_member_key(request: Request, member: Member):
    '''
    세션에 저장할 회원의 고유키를 생성하여 반환하는 함수
    '''
    ss_mb_key = hashlib.md5((member.mb_datetime.strftime(format="%Y-%m-%d %H:%M:%S") + get_real_client_ip(request) + request.headers.get('User-Agent')).encode()).hexdigest()
    return ss_mb_key


# 회원레벨을 SELECT 형식으로 얻음
def get_member_level_select(id: str, start: int, end: int, selected: int, event=''):
    html_code = []
    html_code.append(f'<select id="{id}" name="{id}" {event}>')
    for i in range(start, end+1):
        html_code.append(f'<option value="{i}" {"selected" if i == selected else ""}>{i}</option>')
    html_code.append('</select>')
    return ''.join(html_code)

    
# skin_gubun(new, search, connect, faq 등) 에 따른 스킨을 SELECT 형식으로 얻음
def get_skin_select(skin_gubun, id, selected, event='', device=''):
    skin_path = TEMPLATES_DIR + f"/{device}/{skin_gubun}"

    html_code = []
    html_code.append(f'<select id="{id}" name="{id}" {event}>')
    html_code.append(f'<option value="">선택</option>')
    for skin in os.listdir(skin_path):
        # print(f"{skin_path}/{skin}")
        if os.path.isdir(f"{skin_path}/{skin}"):
            html_code.append(f'<option value="{skin}" {"selected" if skin == selected else ""}>{skin}</option>')
    html_code.append('</select>')
    return ''.join(html_code)


# DHTML 에디터를 SELECT 형식으로 얻음
def get_editor_select(id, selected):
    html_code = []
    html_code.append(f'<select id="{id}" name="{id}">')
    if id == 'bo_select_editor':
        html_code.append(f'<option value="" {"selected" if selected == "" else ""}>기본환경설정의 에디터 사용</option>')
    else:
        html_code.append(f'<option value="">사용안함</option>')
    for editor in os.listdir("static/plugin/editor"):
        if editor == 'textarea':
            continue
        if os.path.isdir(f"static/plugin/editor/{editor}"):
            html_code.append(f'<option value="{editor}" {"selected" if editor == selected else ""}>{editor}</option>')
    html_code.append('</select>')
    return ''.join(html_code)


# 회원아이디를 SELECT 형식으로 얻음
def get_member_id_select(id, level, selected, event=''):
    db = SessionLocal()
    # 테이블에서 지정된 필드만 가져 오는 경우 load_only(Member.field1, Member.field2) 함수를 사용 
    members = db.query(Member).options(load_only(Member.mb_id)).filter(Member.mb_level >= level).all()
    html_code = []
    html_code.append(f'<select id="{id}" name="{id}" {event}><option value="">선택하세요</option>')
    for member in members:
        html_code.append(f'<option value="{member.mb_id}" {"selected" if member.mb_id == selected else ""}>{member.mb_id}</option>')
    html_code.append('</select>')
    return ''.join(html_code)


# 필드에 저장된 값과 기본 값을 비교하여 selected 를 반환
# def get_selected(field_value, value):
#     if field_value is None or value is None or field_value == '' or value == '':
#         return ''
#     if isinstance(value, int) or (isinstance(value, str) and value.isdigit()):
#         return ' selected="selected"' if (int(field_value) == int(value)) else ''
#     return ' selected="selected"' if (field_value == value) else ''

def get_selected(field_value, value):
    if field_value is None or value is None or field_value == '' or value == '':
        return ''
    if ((isinstance(field_value, str) and field_value.isdigit()) and (
            isinstance(value, int) or (isinstance(value, str) and value.isdigit()))):
        return ' selected="selected"' if int(field_value) == int(value) else ''
    return ' selected="selected"' if field_value == value else ''


def option_array_checked(option, arr=[]):
    checked = ''
    if not isinstance(arr, list):
        arr = arr.split(',')
    if arr and option in arr:
        checked = 'checked="checked"'
    return checked


def get_group_select(id, selected='', event=''):
    db = SessionLocal()
    groups = db.query(Group).order_by(Group.gr_id).all()
    str = f'<select id="{id}" name="{id}" {event}>\n'
    for i, group in enumerate(groups):
        if i == 0:
            str += '<option value="">선택</option>'
        str += option_selected(group.gr_id, selected, group.gr_subject)
    str += '</select>'
    return str


def option_selected(value, selected, text=''):
    if not text:
        text = value
    if value == selected:
        return f'<option value="{value}" selected="selected">{text}</option>\n'
    else:
        return f'<option value="{value}">{text}</option>\n'
    



def subject_sort_link(request: Request, column: str, query_string: str ='', flag: str ='asc'):
    # 현재 상태에서 sst, sod, sfl, stx, sca, page 값을 가져온다.
    sst = request.state.sst if request.state.sst is not None else ""
    sod = request.state.sod if request.state.sod is not None else ""
    sfl = request.state.sfl if request.state.sfl is not None else ""
    stx = request.state.stx if request.state.stx is not None else ""
    sca = request.state.sca if request.state.sca is not None else ""
    page = request.state.page if request.state.page is not None else "" 
    
    # q1에는 column 값을 추가한다.
    q1 = f"sst={column}"

    if flag == 'asc':
        # flag가 'asc'인 경우, q2에 'sod=asc'를 할당한다.
        q2 = 'sod=asc'
        if sst == column:
            if sod == 'asc':
                # 현재 상태에서 sst와 col이 같고 sod가 'asc'인 경우, q2를 'sod=desc'로 변경한다.
                q2 = 'sod=desc'
    else:
        # flag가 'asc'가 아닌 경우, q2에 'sod=desc'를 할당한다.
        q2 = 'sod=desc'
        if sst == column:
            if sod == 'desc':
                # 현재 상태에서 sst와 col이 같고 sod가 'desc'인 경우, q2를 'sod=asc'로 변경한다.
                q2 = 'sod=asc'

    # query_string, q1, q2를 arr_query 리스트에 추가한다.
    arr_query = []
    arr_query.append(query_string)
    arr_query.append(q1)
    arr_query.append(q2)

    # sfl, stx, sca, page 값이 None이 아닌 경우, 각각의 값을 arr_query에 추가한다.
    if sfl is not None:
        arr_query.append(f'sfl={sfl}')
    if stx is not None:
        arr_query.append(f'stx={stx}')
    if sca is not None:
        arr_query.append(f'sca={sca}')
    if page is not None:
        arr_query.append(f'page={page}')

    # arr_query의 첫 번째 요소를 제외한 나머지 요소를 '&'로 연결하여 qstr에 할당한다.
    qstr = '&'.join(arr_query[1:]) if arr_query else ''
    # qstr을 '&'로 분리하여 pairs 리스트에 저장한다.
    pairs = qstr.split('&')

    # params 딕셔너리를 생성한다.
    params = {}

    # pairs 리스트의 각 요소를 '='로 분리하여 key와 value로 나누고, value가 빈 문자열이 아닌 경우 params에 추가한다.
    for pair in pairs:
        if '=' in pair:
            key, value = pair.split('=')
            if value != '':
                params[key] = value

    # qstr을 쿼리 문자열로 사용하여 링크를 생성하고 반환한다.
    return f'<a href="?{qstr}">'

# 함수 테스트
# print(subject_sort_link('title', query_string='type=list', flag='asc', sst='title', sod='asc', sfl='category', stx='example', page=2))


def get_admin_menus():
    '''
    1, 2단계로 구분된 관리자 메뉴 json 파일이 있으면 load 하여 반환하는 함수
    '''
    files = [
        "admin/admin_menu_bbs.json",
        "admin/admin_menu_shop.json",
        "admin/admin_menu_sms.json"
    ]
    menus = {}
    for file_path in files:
        if os.path.exists(file_path):
            with open(file_path, "r", encoding="utf-8") as file:
                menus.update(json.load(file))
    return menus


def get_head_tail_img(dir: str, filename: str):
    '''
    게시판의 head, tail 이미지를 반환하는 함수
    '''
    img_path = os.path.join('data', dir, filename)  # 변수명 변경
    img_exists = os.path.exists(img_path)
    width = None
    
    if img_exists:
        try:
            with Image.open(img_path) as img_file:
                width = img_file.width
                if width > 750:
                    width = 750
        except PIL.UnidentifiedImageError:
            # 이미지를 열 수 없을 때의 처리
            img_exists = False
            print(f"Error: Cannot identify image file '{img_path}'")
    
    return {
        "img_exists": img_exists,
        "img_url": os.path.join('/data', dir, filename) if img_exists else None,
        "width": width
    }
    
def now():
    '''
    현재 시간을 반환하는 함수
    '''
    return datetime.now().timestamp()


def check_token(request: Request, token: str):
    '''
    세션과 인수로 넘어온 토큰확인 함수
    '''
    if token is None:
        return False
    
    token = token.strip()
    if token and token == request.session.get("ss_token"):
        # 세션 삭제
        request.session["ss_token"] = ""
        return True
    return False


def get_client_ip(request: Request):
    '''
    클라이언트의 IP 주소를 반환하는 함수 (PHP의 $_SERVER['REMOTE_ADDR'])
    '''
    x_forwarded_for = request.headers.get("X-Forwarded-For")
    if x_forwarded_for:
        # X-Forwarded-For can be a comma-separated list of IPs.
        # The client's requested IP will be the first one.
        client_ip = x_forwarded_for.split(",")[0]
    else:
        client_ip = request.client.host
    return {"client_ip": client_ip}


def make_directory(directory: str):
    """이미지 경로 체크 및 생성

    Args:
        directory (str): 이미지 경로
    """
    if not os.path.exists(directory):
        os.makedirs(directory)


def delete_image(directory: str, filename: str, delete: bool = True):
    """이미지 삭제 처리 함수

    Args:
        directory (str): 경로
        filename (str): 파일이름
        delete (bool): 삭제여부. Defaults to True.
    """
    if delete:
        file_path = f"{directory}/{filename}"
        if os.path.exists(file_path):
            os.remove(file_path)


def save_image(directory: str, filename: str, file: UploadFile):
    """이미지 저장 처리 함수

    Args:
        directory (str): 경로
        filename (str): 파일이름
        file (UploadFile): 파일 ojbect
    """
    if file and file.filename:
        with open(f"{directory}/{filename}", "wb") as buffer:
            shutil.copyfileobj(file.file, buffer)
            

def generate_query_string(request: Request):
    search_fields = {}
    if request.method == "GET":
        search_fields = {
            'sst': request.query_params.get("sst"),
            'sod': request.query_params.get("sod"),
            'sfl': request.query_params.get("sfl"),
            'stx': request.query_params.get("stx"),
            'sca': request.query_params.get("sca"),
            # 'page': request.query_params.get("page")
        }
    else:
        search_fields = {
            'sst': request._form.get("sst") if request._form else "",
            'sod': request._form.get("sod") if request._form else "",
            'sfl': request._form.get("sfl") if request._form else "",
            'stx': request._form.get("stx") if request._form else "",
            'sca': request._form.get("sca") if request._form else "",
            # 'page': request._form.get("page") if request._form else ""
        }    
        
    # None 값을 제거
    search_fields = {k: v for k, v in search_fields.items() if v is not None}

    return urlencode(search_fields)    
            

def query_string(request: Request):
    search_fields = {}
    if request.method == "GET":
        search_fields = {
            'sst': request.query_params.get("sst"),
            'sod': request.query_params.get("sod"),
            'sfl': request.query_params.get("sfl"),
            'stx': request.query_params.get("stx"),
            'sca': request.query_params.get("sca"),
            # 'page': request.query_params.get("page")
        }
    else:
        search_fields = {
            'sst': request._form.get("sst") if request._form else "",
            'sod': request._form.get("sod") if request._form else "",
            'sfl': request._form.get("sfl") if request._form else "",
            'stx': request._form.get("stx") if request._form else "",
            'sca': request._form.get("sca") if request._form else "",
            # 'page': request._form.get("page") if request._form else ""
        }    
        
    # None 값을 제거
    search_fields = {k: v for k, v in search_fields.items() if v is not None}

    return urlencode(search_fields)    

        
# 파이썬의 내장함수인 list 와 이름이 충돌하지 않도록 변수명을 lst 로 변경함
def get_from_list(lst, index, default=0):
    if lst is None:
        return default
    try:
        return 1 if index in lst else default
    except (TypeError, IndexError):
        return default


# 그누보드5 get_paging() 함수와 다른점
# 1. 인수에서 write_pages 삭제
# 2. 인수에서 total_page 대신 total_count 를 사용함

# current_page : 현재 페이지
# total_count : 전체 레코드 수
# add_url : 페이지 링크의 추가 URL
def get_paging(request: Request, current_page, total_count, page_rows = 0, add_url=""):
    config = request.state.config
    url_prefix = request.url
    
    try:
        current_page = int(current_page)
    except ValueError:
        # current_page가 정수로 변환할 수 없는 경우 기본값으로 1을 사용하도록 설정
        current_page = 1
    total_count = int(total_count)

    # 한 페이지당 라인수
    if not page_rows:
        page_rows = config.cf_mobile_page_rows if request.state.is_mobile and config.cf_mobile_page_rows else config.cf_page_rows
    # 페이지 표시수
    page_count = config.cf_mobile_pages if request.state.is_mobile and config.cf_mobile_pages else config.cf_write_pages
    
    # 올바른 total_pages 계산 (올림처리)
    total_pages = (total_count + page_rows - 1) // page_rows
    
    # print(page_rows, page_count, total_pages)
    
    # 페이지 링크 목록 초기화
    page_links = []
    
    start_page = ((current_page - 1) // page_count) * page_count + 1
    end_page = start_page + page_count - 1

    # # 중앙 페이지 계산
    middle = page_count // 2
    start_page = max(1, current_page - middle)
    end_page = min(total_pages, start_page + page_count - 1)
    
    # 처음 페이지 링크 생성
    if current_page > 1:
        start_url = f"{url_prefix.include_query_params(page=1)}{add_url}"
        page_links.append(f'<a href="{start_url}" class="pg_page pg_start" title="처음 페이지">처음</a>')

    # 이전 페이지 구간 링크 생성
    if start_page > 1:
        prev_page = max(current_page - page_count, 1) 
        prev_url = f"{url_prefix.include_query_params(page=prev_page)}{add_url}"
        page_links.append(f'<a href="{prev_url}" class="pg_page pg_prev" title="이전 구간">이전</a>')

    # 페이지 링크 생성
    for page in range(start_page, end_page + 1):
        page_url = f"{url_prefix.include_query_params(page=page)}{add_url}"
        if page == current_page:
            page_links.append(f'<a href="{page_url}"><strong class="pg_current" title="현재 {page} 페이지">{page}</strong></a>')
        else:
            page_links.append(f'<a href="{page_url}" class="pg_page" title="{page} 페이지">{page}</a>')

    # 다음 페이지 구간 링크 생성
    if total_pages > end_page:
        next_page = min(current_page + page_count, total_pages)
        next_url = f"{url_prefix.include_query_params(page=next_page)}{add_url}"
        page_links.append(f'<a href="{next_url}" class="pg_page pg_next" title="다음 구간">다음</a>')
    
    # 마지막 페이지 링크 생성        
    if current_page < total_pages:
        end_url = f"{url_prefix.include_query_params(page=total_pages)}{add_url}"
        page_links.append(f'<a href="{end_url}" class="pg_page pg_end" title="마지막 페이지">마지막</a>')

    # 페이지 링크 목록을 문자열로 변환하여 반환
    return '<nav class="pg_wrap"><span class="pg">' + ''.join(page_links) + '</span></nav>'


def extract_browser(user_agent):
    # 사용자 에이전트 문자열에서 브라우저 정보 추출
    # 여기에 필요한 정규 표현식 또는 분석 로직을 추가
    # 예를 들어, 단순히 "Mozilla/5.0" 문자열을 추출하는 예제
    browser_match = re.search(r"Mozilla/5.0", user_agent)
    if browser_match:
        return "Mozilla/5.0"
    else:
        return "Unknown"
    
from ua_parser import user_agent_parser    
    

# 접속 레코드 기록 로직을 처리하는 함수
def record_visit(request: Request):
    vi_ip = request.client.host
    
    # 세션 생성
    db = SessionLocal()

    # 오늘의 접속이 이미 기록되어 있는지 확인
    existing_visit = db.query(Visit).filter(Visit.vi_date == date.today(), Visit.vi_ip == vi_ip).first()

    if not existing_visit:
        
        #$tmp_row = sql_fetch(" select max(vi_id) as max_vi_id from {$g5['visit_table']} ");
        tmp_row = db.query(func.max(Visit.vi_id).label("max_vi_id")).first()
        max_vi_id = tmp_row.max_vi_id if tmp_row.max_vi_id else 0
        max_vi_id = max_vi_id + 1
        
        # 새로운 접속 레코드 생성
        referer = request.headers.get("referer", "")
        user_agent = request.headers.get("User-Agent", "")
        ua = parse(user_agent)
        browser = ua.browser.family
        os = ua.os.family
        device = 'pc' if ua.is_pc else 'mobile' if ua.is_mobile else 'tablet' if ua.is_tablet else 'unknown'
            
        visit = Visit(
            vi_id=max_vi_id,
            vi_ip=vi_ip,
            vi_date=date.today(),
            vi_time=datetime.now().time(),
            vi_referer=referer,
            vi_agent=user_agent,
            vi_browser=browser,
            vi_os=os,
            vi_device=device,   
        )
        db.add(visit)
        db.commit()

        # VisitSum 테이블 업데이트
        visit_count_today = db.query(func.count(Visit.vi_id)).filter(Visit.vi_date == date.today()).scalar()

        visit_sum = db.query(VisitSum).filter(VisitSum.vs_date == date.today()).first()
        if visit_sum:
            visit_sum.vs_count = visit_count_today
        else:
            visit_sum = VisitSum(vs_date=date.today(), vs_count=visit_count_today)

        db.add(visit_sum)
        db.commit()

        # 기본설정 테이블에 방문자 수 기록

        # VisitSum 테이블에서 오늘 방문자 수를 가져옴
        vi_today = db.query(VisitSum.vs_count).filter(VisitSum.vs_date == date.today()).scalar()
        vi_today = vi_today or 0

        # VisitSum 테이블에서 어제 방문자 수를 가져옴
        vi_yesterday = db.query(VisitSum.vs_count).filter(VisitSum.vs_date == date.today() - timedelta(days=1)).scalar()
        vi_yesterday = vi_yesterday or 0

        # VisitSum 테이블에서 최대 방문자 수를 가져옴
        vi_max = db.query(func.max(VisitSum.vs_count)).scalar()
        vi_max = vi_max or 0

        # VisitSum 테이블에서 전체 방문자 수를 가져옴
        vi_total = db.query(func.sum(VisitSum.vs_count)).scalar()
        vi_total = vi_total or 0

        cf_visit = f"오늘:{vi_today},어제:{vi_yesterday},최대:{vi_max},전체:{vi_total}"
        config = db.query(Config).first()
        config.cf_visit = cf_visit
        db.commit()

    db.close()


def visit(request: Request):
    """방문자 수 출력"""
    cf_visit = request.state.config.cf_visit

    visit_list = re.findall("오늘:(.*),어제:(.*),최대:(.*),전체:(.*)", cf_visit)
    if visit_list:
        today, yesterday, max, total = visit_list[0]
    else:
        today, yesterday, max, total = (0, 0, 0, 0)

    context = {
        "request": request,
        "today": int(today),
        "yesterday": int(yesterday),
        "max": int(max),
        "total": int(total)
    }
    templates = MyTemplates(directory=TEMPLATES_DIR)
    visit_template = templates.TemplateResponse(f"visit/basic.html", context)

    return visit_template.body.decode("utf-8")


# 공통 쿼리 파라미터를 받는 함수를 정의합니다.
def common_search_query_params(
        sst: str = Query(default=""), 
        sod: str = Query(default=""), 
        sfl: str = Query(default=""), 
        stx: str = Query(default=""), 
        current_page: str = Query(default="1", alias="page")
        ):
    '''
    공통 쿼리 파라미터를 받는 함수
    '''
    try:
        current_page = int(current_page)
    except ValueError:
        # current_page가 정수로 변환할 수 없는 경우 기본값으로 1을 사용하도록 설정
        current_page = 1
    return {"sst": sst, "sod": sod, "sfl": sfl, "stx": stx, "current_page": current_page}


def select_query(request: Request, table_model, search_params: dict, 
        same_search_fields: Optional[List[str]] = "", # 값이 완전히 같아야지만 필터링 '검색어'
        prefix_search_fields: Optional[List[str]] = "", # 뒤에 %를 붙여서 필터링 '검색어%'
        default_sod: str = "asc",
        # default_sst: Optional[List[str]] = [],
        default_sst: str = "",
    ):
    config = request.state.config
    
    records_per_page = config.cf_page_rows

    db = SessionLocal()
    query = db.query(table_model)
    
    # # sod가 제공되면, 해당 열을 기준으로 정렬을 추가합니다.
    # if search_params['sst'] is not None and search_params['sst'] != "":
    #     # if search_params['sod'] == "desc":
    #     #     query = query.order_by(desc(getattr(table_model, search_params['sst'])))
    #     # else:
    #     #     query = query.order_by(asc(getattr(table_model, search_params['sst'])))
    #     if search_params.get('sod', default_sod) == "desc":  # 수정된 부분
    #         query = query.order_by(desc(getattr(table_model, search_params['sst'])))
    #     else:
    #         query = query.order_by(asc(getattr(table_model, search_params['sst'])))

    # 'sst' 매개변수가 제공되지 않거나 빈 문자열인 경우, default_sst를 사용합니다.
    sst = search_params.get('sst', default_sst) or default_sst
    
    # sod가 제공되면, 해당 열을 기준으로 정렬을 추가합니다.
    if sst:
        sod = search_params.get('sod', default_sod) or default_sod
        # sst 가 배열인 경우, 여러 열을 기준으로 정렬을 추가합니다.
        if isinstance(sst, list):
            for sort_attribute in sst:
                sort_column = getattr(table_model, sort_attribute)
                if sod == "desc":
                    query = query.order_by(desc(sort_column))
                else:
                    query = query.order_by(asc(sort_column))
        else:
            if sod == "desc":
                query = query.order_by(desc(getattr(table_model, sst)))
            else:
                query = query.order_by(asc(getattr(table_model, sst)))
        
            
    # sfl과 stx가 제공되면, 해당 열과 값으로 추가 필터링을 합니다.
    if search_params['sfl'] is not None and search_params['stx'] is not None:
        if hasattr(table_model, search_params['sfl']):  # sfl이 Table에 존재하는지 확인
            # if search_params['sfl'] in ["mb_level"]:
            if search_params['sfl'] in same_search_fields:
                query = query.filter(getattr(table_model, search_params['sfl']) == search_params['stx'])
            elif search_params['sfl'] in prefix_search_fields:
                query = query.filter(getattr(table_model, search_params['sfl']).like(f"{search_params['stx']}%"))
            else:
                query = query.filter(getattr(table_model, search_params['sfl']).like(f"%{search_params['stx']}%"))

    # 페이지 번호에 따른 offset 계산
    offset = (search_params['current_page'] - 1) * records_per_page
    # 최종 쿼리 결과를 가져옵니다.
    rows = query.offset(offset).limit(records_per_page).all()
    # # 전체 레코드 개수 계산
    # # total_count = query.count()
    return {
        "rows": rows,
        "total_count": query.count(),
    }
    

# 회원 레코드 얻기    
# fields : 가져올 필드, 예) "mb_id, mb_name, mb_nick"
def get_member(mb_id: str, fields: str = '*'):
    db = SessionLocal()
    return db.query(Member).options(load_only(fields)).filter_by(mb_id=mb_id).first()


def get_member_icon(mb_id):
    MEMBER_ICON_DIR = "data/member"
    member_icon_dir = f"{MEMBER_ICON_DIR}/{mb_id[:2]}"

    icon_file = os.path.join(member_icon_dir, f"{mb_id}.gif")

    if os.path.exists(icon_file):
        icon_filemtime = os.path.getmtime(icon_file) # 캐시를 위해 파일수정시간을 추가
        return f"{icon_file}?{icon_filemtime}"

    return "static/img/no_profile.gif"


def get_member_image(mb_id: str = None):
    
    if mb_id:
        MEMBER_IMAGE_DIR = "data/member_image"
        member_image_dir = f"{MEMBER_IMAGE_DIR}/{mb_id[:2]}"

        image_file = os.path.join(member_image_dir, f"{mb_id}.gif")

        if os.path.exists(image_file):
            image_filemtime = os.path.getmtime(image_file) # 캐시를 위해 파일수정시간을 추가
            return f"{image_file}?{image_filemtime}"

    return "static/img/no_profile.gif"
    

# 포인트 부여    
def insert_point(request: Request, mb_id: str, point: int, content: str = '', rel_table: str = '', rel_id: str = '', rel_action: str = '', expire: int = 0):
    config = request.state.config
    
    # 포인트를 사용하지 않는다면 종료
    if not config.cf_use_point:
        return 0
    
    # 포인트가 없다면 업데이트를 할 필요가 없으므로 종료
    if point == 0:
        return 0
    
    # 회원아이디가 없다면 종료
    if mb_id == '':
        return 0
    
    # 회원정보가 없다면 종료
    db = SessionLocal()
    
    member = db.query(Member).filter_by(mb_id=mb_id).first()
    if not member:
        return 0
    
    mb_point = get_point_sum(request, mb_id)

    
    if rel_table or rel_id or rel_action:
        record_count = db.query(Point).filter(
            and_(
                Point.mb_id == mb_id,
                Point.po_rel_table == rel_table,
                Point.po_rel_id == rel_id,
                Point.po_rel_action == rel_action
            )
        ).count()
        if record_count:
            return -1
        
    # 포인트 건별 생성
    # po_expire_date = '9999-12-31'
    po_expire_date = datetime.strptime('9999-12-31', '%Y-%m-%d')
    if config.cf_point_term > 0:
        if expire > 0:
            po_expire_date = (SERVER_TIME + timedelta(days=expire-1)).strftime('%Y-%m-%d')
        else:
            po_expire_date = (SERVER_TIME + timedelta(days=config.cf_point_term - 1)).strftime('%Y-%m-%d')
            
    po_expired = 0
    if point < 0:
        po_expired = 1
        po_expire_date = TIME_YMD
    po_mb_point = mb_point + point
    
    new_point = Point(
        mb_id=mb_id,
        po_datetime=datetime.now(),
        po_content=content,
        po_point=point,
        po_use_point=0,
        po_mb_point=po_mb_point,
        po_expired=po_expired,
        po_expire_date=po_expire_date,
        po_rel_table=rel_table,
        po_rel_id=rel_id,
        po_rel_action=rel_action
    )
    db.add(new_point)
    db.commit()
    
    # filter_by 는 filter 에 비해 기능이 제한적임    
    db.query(Member).filter_by(mb_id=mb_id).update({Member.mb_point: po_mb_point})
    # db.query(Member).filter(Member.mb_id == mb_id).update({Member.mb_point: po_mb_point})
    db.commit()
    db.close()

    return 1


# 소멸 포인트 얻기
def get_expire_point(request: Request, mb_id: str):
    config = request.state.config
    
    if  config.cf_point_term <= 0:
        return 0
    
    db = SessionLocal()
    
    point_sum = db.query(func.sum(Point.po_point - Point.po_use_point)).filter_by(mb_id=mb_id, po_expired=False).filter(Point.po_expire_date < datetime.now()).scalar()
    db.close()
    return point_sum if point_sum else 0


# 포인트 내역 합계
def get_point_sum(request: Request, mb_id: str):
    config = request.state.config
    
    db = SessionLocal()
    
    if config.cf_point_term > 0:
        expire_point = get_expire_point(request, mb_id)
        if expire_point > 0:
            mb = get_member(mb_id, 'mb_point')
            point = expire_point * (-1)
            new_point = Point(
                mb_id=mb_id,
                po_datetime=TIME_YMDHIS,
                po_content='포인트 소멸',
                po_point=expire_point * (-1),
                po_use_point=0,
                po_mb_point=mb.mb_point + point,
                po_expired=1,
                po_expire_date=TIME_YMD,
                po_rel_table='@expire',
                po_rel_id=mb_id,
                po_rel_action='expire-' + str(uuid.uuid4()),
            )   
            db.add(new_point)
            db.commit()
            
            # 포인트를 사용한 경우 포인트 내역에 사용금액 기록
            if point < 0:
                # insert_use_point(mb_id, point)
                pass
        
        # 유효기간이 있을 때 기간이 지난 포인트 expired 체크    
        db.query(Point).filter(
            and_(
                Point.mb_id == mb_id,
                Point.po_expired != 1,
                Point.po_expire_date != '9999-12-31',
                Point.po_expire_date < TIME_YMD
            )
        ).update({Point.po_expired: 1})
        db.commit()            
            
    # 포인트합
    point_sum = db.query(func.sum(Point.po_point)).filter_by(mb_id=mb_id).scalar()
    db.close()
    return point_sum if point_sum else 0


# 사용포인트 입력
def insert_use_point(mb_id: str, point: int, po_id: str = ""):
    global config
    
    point1 = abs(point)
    db = SessionLocal()
    query = db.query(Point).filter_by(mb_id=mb_id, po_expired=False).order_by(Point.po_id.desc())
    query = query(Point.po_id, Point.po_point, Point.po_use_point)\
                .filter(
                    and_(
                        Point.mb_id == mb_id,
                        Point.po_id != po_id,
                        Point.po_expired == 0,
                        Point.po_point > Point.po_use_point
                    )
                )
    if config.cf_point_term:
        query = query.order_by(Point.po_expire_date.asc(), Point.po_id.asc())
    else:
        query = query.order_by(Point.po_id.asc())
    rows = query.all()
    for row in rows:
        point2 = row.po_point
        point3 = row.po_use_point
        
        if (point2 - point3) > point1:
            db.query(Point).filter_by(po_id=row.po_id).update({"po_use_point": (Point.po_use_point + point1)})
            db.commit()
        else:
            point4 = point2 - point3
            db.query(Point).filter_by(po_id=row.po_id).update({"po_use_point": (Point.po_use_point + point4), "po_expired": 100})
            db.commit()
            point1 = point1 - point4
    db.close()


# 포인트 삭제
def delete_point(request: Request, mb_id: str, rel_table: str, rel_id : str, rel_action: str):
    db = SessionLocal()
    result = False
    if rel_table or rel_id or rel_action:
        # 포인트 내역정보    
        row = db.query(Point).filter(Point.mb_id == mb_id, Point.po_rel_table == rel_table, Point.po_rel_id == rel_id, Point.po_rel_action == rel_action).first()
        if row:
            if row.po_point and row.po_point > 0:
                abs_po_point = abs(row.po_point)
                delete_use_point(request, row.mb_id, abs_po_point)
            else:
                if row.po_use_point and row.po_use_point > 0:
                    insert_use_point(request, row.mb_id, row.po_use_point, row.po_id)
                    
            db.query(Point).filter(Point.mb_id == mb_id, Point.po_rel_table == rel_table, Point.po_rel_id == rel_id, Point.po_rel_action == rel_action).delete(synchronize_session=False)
            db.commit()

            # po_mb_point에 반영
            if row.po_point:
                db.query(Point).filter(Point.mb_id == mb_id, Point.po_id > row.po_id).update({Point.po_mb_point: Point.po_mb_point - row.po_point}, synchronize_session=False)
                db.commit()
            
            # 포인트 내역의 합을 구하고    
            sum_point = get_point_sum(request, mb_id)
            
            # 포인트 UPDATE
            db.query(Member).filter(Member.mb_id == mb_id).update({Member.mb_point: sum_point}, synchronize_session=False)
            result = db.commit()
    db.close()

    return result


# 사용포인트 삭제
def delete_use_point(request: Request, mb_id: str, point: int):
    config = request.state.config
    db = SessionLocal()
    
    point1 = abs(point)
    rows = db.query(Point).filter(Point.mb_id == mb_id, Point.po_expired != 1, Point.po_use_point > 0).order_by(desc('po_expire_date', 'po_id') if config.cf_point_term else desc('po_id')).all()
    for row in rows:
        point2 = row.po_use_point
        if row.po_expired == 100 and (row.po_expire_date == '9999-12-31' or row.po_expire_date >= TIME_YMD):
            po_expired = 0
        else:
            po_expired = row.po_expired
        
        if point2 > point1:
            db.query(Point).filter(Point.po_id == row.po_id).update({Point.po_use_point: Point.po_use_point - point1, Point.po_expired: po_expired}, synchronize_session=False)
            db.commit()
            break
        else:
            db.query(Point).filter(Point.po_id == row.po_id).update({Point.po_use_point: 0, Point.po_expired: po_expired}, synchronize_session=False)
            db.commit()
            point1 = point1 - point2
    db.close()


# 소멸포인트 삭제
def delete_expire_point(request: Request, mb_id: str, point: int):
    config = request.state.config
    db = SessionLocal()
    
    point1 = abs(point)
    rows = db.query(Point).filter(Point.mb_id == mb_id, Point.po_expired == 1, Point.po_point >= 0, Point.po_use_point > 0).order_by(desc(Point.po_expire_date), desc(Point.po_id)).all()
    for row in rows:
        point2 = row.po_use_point
        po_expired = 0
        po_expire_date = '9999-12-31'
        if config.cf_point_term > 0:
            po_expire_date = (SERVER_TIME + timedelta(days=config.cf_point_term - 1)).strftime('%Y-%m-%d')
    
        if point2 > point1:
            db.query(Point).filter(Point.po_id == row.po_id).update({Point.po_use_point: Point.po_use_point - point1, Point.po_expired: po_expired, Point.po_expire_date: po_expire_date}, synchronize_session=False)
            db.commit()
            break
        else:
            db.query(Point).filter(Point.po_id == row.po_id).update({Point.po_use_point: 0, Point.po_expired: po_expired, Point.po_expire_date: po_expire_date}, synchronize_session=False)
            db.commit()
            point1 = point1 - point2


def domain_mail_host(request: Request, is_at: bool = True):
    domain_host = request.base_url.hostname
    
    if domain_host.startswith("www."):
        domain_host = domain_host[4:]
    
    return f"@{domain_host}" if is_at else domain_host
        

def get_memo_not_read(mb_id: str):
    '''
    메모를 읽지 않은 개수를 반환하는 함수
    '''
    db = SessionLocal()
    return db.query(Memo).filter(Memo.me_recv_mb_id == mb_id, Memo.me_read_datetime == None, Memo.me_type == 'recv').count()


def editor_path(request:Request) -> str:
    """지정한 에디터 경로를 반환하는 함수
    미지정시 그누보드 환경설정값 사용
    request.state.editor: 에디터이름
    request.state.use_editor: 에디터 사용여부 False 이면 'textarea' 반환
    """
    if not request.state.use_editor:
        return "textarea"

    editor_name = request.state.editor
    if not editor_name:
        return "textarea"

    return editor_name


def editor_macro(request: Request) -> str:
    """지정한 에디터 경로의 macros.html 파일을 반환하는 함수
    - 미지정시 그누보드 환경설정값 사용
    - request.state.editor: 에디터이름
    - request.state.use_editor: 에디터 사용여부 False 이면 'textarea'로 설정
    """
    editor_name = request.state.editor
    if not request.state.use_editor or not editor_name:
        editor_name = "textarea"

    return editor_name + "/macros.html"


def nl2br(value) -> str:
    """ \n 을 <br> 태그로 변환
    """
    return escape(value).replace('\n', Markup('<br>\n'))


popular_cache = cachetools.TTLCache(maxsize=10, ttl=300)

def get_populars(limit: int = 7, day: int = 3):
    """인기검색어 조회

    Args:
        limit (int, optional): 조회 갯수. Defaults to 7.
        day (int, optional): 오늘부터 {day}일 전. Defaults to 3.

    Returns:
        List[Popular]: 인기검색어 리스트
    """
    if popular_cache.get("populars"):
        return popular_cache.get("populars")

    db = SessionLocal()
    # 현재 날짜와 day일 전 날짜를 구한다.
    today = datetime.now()
    before = today - timedelta(days=day)
    # 현재 날짜와 day일 전 날짜 사이의 인기검색어를 조회한다.
    populars = db.query(
            Popular.pp_word,
            func.count(Popular.pp_word).label('count'),
        ).filter(
        Popular.pp_word != '',
        Popular.pp_date >= before,
        Popular.pp_date <= today
    ).group_by(Popular.pp_word).order_by(desc('count'), Popular.pp_word).limit(limit).all()
    db.close()

    popular_cache.update({"populars": populars})

    return populars


def insert_popular(request: Request, fields: str, word: str):
    """인기검색어 등록

    Args:
        request (Request): FastAPI Request 객체
        fields (str): 검색 필드
        word (str): 인기검색어
    """
    try:
        today_date = datetime.now().strftime("%Y-%m-%d")
        # 회원아이디로 검색은 제외
        if not "mb_id" in fields:
            with SessionLocal() as db:
                # 현재 날짜의 인기검색어를 조회한다.
                popular = db.query(Popular).filter_by(
                    pp_word = word,
                    pp_date = today_date
                ).first()

                # 인기검색어가 없으면 새로 등록한다.
                if not popular:
                    new_popular = Popular(
                        pp_word=word,
                        pp_date=today_date,
                        pp_ip=get_client_ip(request)["client_ip"])
                    db.add(new_popular)
                    db.commit()
    except Exception as e:
        print(f"인기검색어 입력 오류: {e}")


def generate_token(request: Request, action: str = ''):
    '''
    토큰 생성 함수

    Returns:
        str: 생성된 토큰
    '''
    # token = str(uuid.uuid4())  # 임의의 유일한 키 생성
    token = hash_password(action)
    request.session["ss_token"] = token
    return token


lfu_cache = cachetools.LFUCache(maxsize=128)

def get_recent_poll():
    """
    최근 투표 정보 1건을 가져오는 함수
    """
    if lfu_cache.get("poll"):
        return lfu_cache.get("poll")

    db = SessionLocal()
    poll = db.query(Poll).filter(Poll.po_use == 1).order_by(Poll.po_id.desc()).first()
    db.close()

    lfu_cache.update({"poll": poll})

    return poll


def get_menus():
    """사용자페이지 메뉴 조회 함수

    Returns:
        list: 자식메뉴가 포함된 메뉴 list
    """
    if lfu_cache.get("menus"):
        return lfu_cache.get("menus")

    db = SessionLocal()
    menus = []
    # 부모메뉴 조회
    parent_menus = db.query(Menu).filter(func.length(Menu.me_code) == 2).order_by(Menu.me_order).all()
    
    for menu in parent_menus:
        parent_code = menu.me_code

        # 자식 메뉴 조회
        child_menus = db.query(Menu).filter(
            func.length(Menu.me_code) == 4,
            func.substring(Menu.me_code, 1, 2) == parent_code
        ).order_by(Menu.me_order).all()

        menu.sub = child_menus
        menus.append(menu)

    lfu_cache.update({"menus": menus})

    return menus


def get_member_level(request: Request):
    """
    request에서 회원 레벨 정보를 가져오는 함수
    """
    member = request.state.login_member

    return member.mb_level if member else 1


def auth_check_menu(request: Request, menu_key: str, attribute: str):
    '''
    관리권한 체크
    '''    
    # 최고관리자이면 처리 안함
    if request.state.is_super_admin:
        return ""

    db = SessionLocal()

    exists_member = request.state.login_member
    if not exists_member:
        return "로그인 후 이용해 주세요."

    exists_auth = db.query(Auth).filter_by(mb_id=exists_member.mb_id, au_menu=menu_key).first()
    if not exists_auth:
        return "이 메뉴에는 접근 권한이 없습니다.\n\n접근 권한은 최고관리자만 부여할 수 있습니다."

    auth_set = set(exists_auth.au_auth.split(","))
    if not attribute in auth_set:
        if attribute == "r":
            error = "읽을 권한이 없습니다."
        elif attribute == "w":
            error = "입력, 추가, 생성, 등록, 수정 권한이 없습니다."
        elif attribute == "d":
            error = "삭제 권한이 없습니다."
        else:
            error = f"속성(attribute={attribute})이 잘못 되었습니다."
        return error

    return ""


def get_unique_id(request) -> Optional[str]:
    """고유키 생성 함수
    그누보드 5의 get_uniqid

    년월일시분초00 ~ 년월일시분초99
    년(4) 월(2) 일(2) 시(2) 분(2) 초(2) 100만분의 1초(2)
    Args:
        request (Request): FastAPI Request 객체
    Returns:
        Optional[str]: 고유 아이디, DB 오류시 None
    """

    ip: str = get_client_ip(request)["client_ip"]

    while True:
        current = datetime.now()
        ten_milli_sec = str(current.microsecond)[:2].zfill(2)
        key = f"{current.strftime('%Y%m%d%H%M%S')}{ten_milli_sec}"

        with SessionLocal() as session:
            try:
                session.add(UniqId(uq_id=key, uq_ip=ip))
                session.commit()
                return key

            except IntegrityError:
                # key 중복 에러가 발생하면 다시 시도
                session.rollback()
                sleep(random.uniform(0.01, 0.02))
            except Exception as e:
                logging.log(logging.CRITICAL, 'unique table insert error', exc_info=e)
                return None


class AlertException(HTTPException):
    """스크립트 경고창 출력을 위한 예외 클래스
        - HTTPExceptiond에서 페이지 이동을 위한 url 매개변수를 추가적으로 받는다.

    Args:
        HTTPException (HTTPException): HTTP 예외 클래스
    """
    def __init__(self, detail: str = None, status_code: int = 200, url: str = None):
        self.status_code = status_code
        self.detail = detail
        self.url = url


class AlertCloseException(HTTPException):
    """스크립트 경고창 출력 및 윈도우 창 닫기를 위한 예외 클래스

    Args:
        HTTPException (HTTPException): HTTP 예외 클래스
    """
    def __init__(
        self,
        detail: Any = None,
        status_code: int = 200,
        headers: Optional[Dict[str, str]] = None,
    ) -> None:
        super().__init__(status_code=status_code, detail=detail, headers=headers) 


def is_admin(request: Request):
    """관리자 여부 확인
    """
    config = request.state.config
    if config.cf_admin.strip() == "":
        return False

    mb_id = request.session.get("ss_mb_id", "")
    if mb_id:
        if mb_id.strip() == config.cf_admin.strip():
            return True

    return False

# TODO: 그누보드5의 is_admin 함수
# 이미 is_admin 함수가 존재하므로 함수 이름을 변경함 
def get_admin_type(request: Request, mb_id: str = None, group: Group = None, board: Board = None) -> str:
    """게시판 관리자 여부 확인 후 관리자 타입 반환

    Args:
        request (Request): FastAPI Request 객체
        mb_id (str, optional): 회원 아이디. Defaults to None.
        group (Group, optional): 게시판 그룹 정보. Defaults to None.
        board (Board, optional): 게시판 정보. Defaults to None.

    Returns:
        str: 관리자 타입. super, group, board, None
    """
    if not mb_id:
        return None
    
    config = request.state.config
    group = board.group if board else None

    is_authority = None
    if config.cf_admin == mb_id:
        is_authority = "super"
    elif group and group.gr_admin == mb_id:
        is_authority = "group"
    elif board and board.bo_admin == mb_id:
        is_authority = "board"
    
    return is_authority


def check_profile_open(open_date: Optional[date], config) -> bool:
    """변경일이 지나서 프로필 공개가능 여부를 반환
    Args:
        open_date (datetime): 프로필 공개일
        config (Config): config 모델
    Returns:
        bool: 프로필 공개 가능 여부
    """
    if not open_date:
        return True

    else:
        opend_date_time = datetime(open_date.year, open_date.month, open_date.day)
        return opend_date_time < (datetime.now() - timedelta(days=config.cf_open_modify))


def get_next_profile_openable_date(open_date: Optional[date], config):
    """다음 프로필 공개 가능일을 반환
    Args:
        open_date (datetime): 프로필 공개일
        config (Config): config 모델
    Returns:
        datetime: 다음 프로필 공개 가능일
    """
    cf_open_modify = config.cf_open_modify
    cf_open_modify = 3
    if cf_open_modify == 0:
        return ""

    if open_date:
        calculated_date = datetime.strptime(open_date.strftime("%Y-%m-%d"), "%Y-%m-%d") + timedelta(days=cf_open_modify)
    else:
        calculated_date = datetime.now() + timedelta(days=cf_open_modify)
    print('--------------------ewr')
    print(calculated_date)
    
    return calculated_date.strftime("%Y-%m-%d")


def default_if_none(value, arg):
    """If value is None"""
    if value is None:
        return arg
    return value


def valid_email(email: str):
    # Define a basic email address regex pattern
    pattern = r'^[a-zA-Z0-9._%+-]+@[a-zA-Z0-9.-]+\.[a-zA-Z]{2,}$'

    # Use the regex pattern to match the email address
    if re.match(pattern, email):
        return True

    return False


def upload_file(upload_object, filename, path, chunck_size: int = None):
    """폼 파일 업로드
    Args:
        upload_object : form 업로드할 파일객체
        filename (str): 확장자 포함 저장할 파일명 (with ext)
        path (str): 저장할 경로
        chunck_size (int, optional): 파일 저장 단위. 기본값 1MB 로 지정
    Returns:
        str: 저장된 파일명
    """
    # 파일 저장 경로 생성
    os.makedirs(path, exist_ok=True)

    # 파일 저장 경로
    save_path = os.path.join(path, filename)
    # 파일 저장
    if chunck_size is None:
        chunck_size = 1024 * 1024
        with open(f"{save_path}", "wb") as buffer:
            shutil.copyfileobj(upload_object.file, buffer, chunck_size)
    else:
        with open(f"{save_path}", "wb") as buffer:
            shutil.copyfileobj(upload_object.file, buffer)


def get_filetime_str(file_path) -> Union[int, str]:
    """파일의 변경시간
    Args:
        file_path (str): 파일 이름포함 경로
    Returns:
        Union[int, str]: 파일 변경시간, 파일없을시 빈문자열
    """
    try:
        file_time = os.path.getmtime(file_path)
        return int(file_time)
    except FileNotFoundError:
        return ''


class StringEncrypt:
    def __init__(self, salt=''):
        if not salt:
            # You might want to implement your own salt generation logic here
            self.salt = "your_default_salt"
        else:
            self.salt = salt
        
        self.length = len(self.salt)

    def encrypt(self, str_):
        length = len(str_)
        result = ''

        for i in range(length):
            char = str_[i]
            keychar = self.salt[i % self.length]
            char = chr(ord(char) + ord(keychar))
            result += char

        result = base64.b64encode(result.encode()).decode()
        result = result.translate(str.maketrans('+/=', '._-'))

        return result

    def decrypt(self, str_):
        result = ''
        str_ = str_.translate(str.maketrans('._-', '+/='))
        str_ = base64.b64decode(str_).decode()

        length = len(str_)

        for i in range(length):
            char = str_[i]
            keychar = self.salt[i % self.length]
            char = chr(ord(char) - ord(keychar))
            result += char

        return result

# 사용 예
# enc = StringEncrypt()
# encrypted_text = enc.encrypt("hello")
# print(encrypted_text)

# decrypted_text = enc.decrypt(encrypted_text)
# print(decrypted_text)


class UserTemplates(Jinja2Templates):
    """
    Jinja2Template 설정 클래스
    """

    _instance = None

    def __new__(cls, *args, **kwargs):
        if not cls._instance:
            cls._instance = super(UserTemplates, cls).__new__(cls)
        return cls._instance

    def __init__(self,
                 directory: Union[str, os.PathLike],
                 context_processors: dict = None,
                 globals: dict = None,
                 env: Environment = None,
                 ):
        super().__init__(directory=directory, context_processors=context_processors)
        # 공통 env.global 설정
        self.env.globals["editor_path"] = editor_path
        self.env.globals["getattr"] = getattr
        self.env.globals["get_selected"] = get_selected
        self.env.globals["get_member_icon"] = get_member_icon
        self.env.globals["get_member_image"] = get_member_image
        self.env.filters["number_format"] = number_format
        self.env.globals["theme_asset"] = theme_asset

        # 사용자 템플릿, 관리자 템플릿에 따라 기본 컨텍스트와 env.global 변수를 다르게 설정
        if TEMPLATES_DIR in directory:
            self.context_processors.append(self._default_context)

        # 추가 env.global 설정
        if globals:
            self.env.globals.update(**globals.__dict__)

    def _default_context(self, request: Request):
        context = {
            "menus": get_menus(),
            "poll": get_recent_poll(),
            "populars": get_populars(),
            "latest": latest,
            "visit": visit,
        }
        return context


class AdminTemplates(Jinja2Templates):
    """
    Jinja2Template 설정 클래스
    """
    _instance = None

    def __new__(cls, *args, **kwargs):
        if not cls._instance:
            cls._instance = super(AdminTemplates, cls).__new__(cls)
        return cls._instance

    def __init__(self,
                 directory: Union[str, os.PathLike],
                 context_processors: dict = None,
                 globals: dict = None,
                 env: Environment = None
                 ):
        super().__init__(directory=directory, context_processors=context_processors)
        # 공통 env.global 설정
        self.env.globals["editor_path"] = editor_path
        self.env.globals["getattr"] = getattr
        self.env.globals["get_selected"] = get_selected
        self.env.globals["get_member_icon"] = get_member_icon
        self.env.globals["get_member_image"] = get_member_image
        self.env.filters["number_format"] = number_format
        self.env.globals["theme_asset"] = theme_asset

        # 관리자 템플릿에 따라 기본 컨텍스트와 env.global 변수를 다르게 설정
        self.context_processors.append(self._default_admin_context)

        # 추가 env.global 설정
        if globals:
            self.env.globals.update(**globals.__dict__)

    def _default_admin_context(self, request: Request):
        context = {
            "admin_menus": get_admin_menus(),
            "admin_plugin_menus": get_admin_plugin_menus(),
        }
        return context

class MyTemplates(Jinja2Templates):
    """
    Jinja2Template 설정 클래스
    """
    def __init__(self,
                 directory: Union[str, os.PathLike],
                 context_processors: dict = None,
                 globals: dict = None,
                 env: Environment = None
                 ):
        super().__init__(directory=directory, context_processors=context_processors)
        # 공통 env.global 설정
        self.env.globals["editor_path"] = editor_path
        self.env.globals["getattr"] = getattr
        self.env.globals["get_selected"] = get_selected
        self.env.globals["get_member_icon"] = get_member_icon
        self.env.globals["get_member_image"] = get_member_image
        self.env.filters["number_format"] = number_format
        self.env.globals["theme_asset"] = theme_asset

        # 사용자 템플릿, 관리자 템플릿에 따라 기본 컨텍스트와 env.global 변수를 다르게 설정
        if TEMPLATES_DIR in directory:
            self.context_processors.append(self._default_context)
        elif ADMIN_TEMPLATES_DIR in directory:
            self.context_processors.append(self._default_admin_context)

        # 추가 env.global 설정
        if globals:
            self.env.globals.update(**globals.__dict__)

    def _default_context(self, request: Request):
        context = {
            "menus" : get_menus(),
            "poll" : get_recent_poll(),
            "populars" : get_populars(),
            "latest": latest,
            "visit": visit,
        }
        return context
    
    def _default_admin_context(self, request: Request):
        context = {
            "admin_menus": get_admin_menus()
        }
        return context
    

class G6FileCache():
    """파일 캐시 클래스
    """
    cache_dir = os.path.join("data", "cache")
    cache_secret_key = None

    def __init__(self):
        # 캐시 디렉토리가 없으면 생성
        if not os.path.exists(self.cache_dir):
            os.makedirs(self.cache_dir)
        
    def get_cache_secret_key(self):
        """
        캐시 비밀키를 반환하는 함수
        """
        # 캐시된 값이 있다면, 해당 값을 반환
        if self.cache_secret_key:
            return self.cache_secret_key

        # 서버 소프트웨어 및 DOCUMENT_ROOT 값을 해싱하여 6자리 문자열 생성
        server_software = os.environ.get("SERVER_SOFTWARE", "")
        document_root = os.environ.get("DOCUMENT_ROOT", "")
        combined_data = server_software + document_root
        self.cache_secret_key = hashlib.md5(combined_data.encode()).hexdigest()[:6]

        return self.cache_secret_key
    
    def get(self, cache_file: str):
        """
        캐시된 파일이 있으면 파일을 읽어서 반환
        """
        if os.path.exists(cache_file):
            with open(cache_file, "r", encoding="utf-8") as f:
                return f.read()
        return None
    
    def create(self, data: str, cache_file: str):
        """
        cache_file을 생성하는 함수
        """
        with open(cache_file, "w", encoding="utf-8") as f:
            f.write(data)

    def delete(self, cache_file: str):
        """
        cache_file을 삭제하는 함수
        """
        if os.path.exists(cache_file):
            os.remove(cache_file)

    def delete_prefix(self, prefix: str):
        """
        prefix로 시작하는 캐시 파일을 모두 삭제하는 함수
        """
        for file in os.listdir(self.cache_dir):
            if file.startswith(prefix):
                os.remove(os.path.join(self.cache_dir, file))


SMTP_SERVER = os.getenv("SMTP_SERVER")
SMTP_PORT = os.getenv("SMTP_PORT")
SMTP_USERNAME = os.getenv("SMTP_USERNAME")
SMTP_PASSWORD = os.getenv("SMTP_PASSWORD")

# 메일 발송
# return 은 수정 필요
def mailer(email: str, subject: str, body: str):
    to_emails = email.split(',') if ',' in email else [email]
    for to_email in to_emails:
        try:
            msg = MIMEMultipart()
            msg['From'] = SMTP_USERNAME
            msg['To'] = to_email
            msg['Subject'] = subject
            
            # Assuming body is HTML, if not change 'html' to 'plain'
            msg.attach(MIMEText(body, 'html'))  

            with smtplib.SMTP(SMTP_SERVER, int(SMTP_PORT)) as server:
                if SMTP_USERNAME and SMTP_PASSWORD:
                    server.starttls()
                    server.login(SMTP_USERNAME, SMTP_PASSWORD)
                text = msg.as_string()
                server.sendmail(SMTP_USERNAME, to_email, text)

        except Exception as e:
            print(f"Error sending email to {to_email}: {e}")

    return {"message": f"Emails sent successfully to {', '.join(to_emails)}"}


def is_none_datetime(input_date: Union[date, str]) -> bool:
    """date, datetime 이 0001, 0000 등 유효하지 않은 날짜인지 확인하는 함수
    0001, mysql 5.7이하 0000,
    """
    if isinstance(input_date, str):  # pymysql 라이브러리는 '0000', 12월 32일등 잘못된 날짜 일때 str 타입반환.
        return True

    if input_date.strftime("%Y")[:2] == "00":
        return True

    return False


def latest(request: Request, skin_dir='', bo_table='', rows=10, subject_len=40):
    """최신글 목록 HTML 출력

    Args:
        request (Request): _description_
        skin_dir (str, optional): 스킨 경로. Defaults to ''.
        bo_table (str, optional): 게시판 코드. Defaults to ''.
        rows (int, optional): 노출 게시글 수. Defaults to 10.
        subject_len (int, optional): 제목길이 제한. Defaults to 40.

    Returns:
        str: 최신글 HTML
    """
    # Lazy import
    from lib.board_lib import BoardConfig, get_list, get_list_thumbnail

    templates = MyTemplates(directory=TEMPLATES_DIR)
    templates.env.globals["get_list_thumbnail"] = get_list_thumbnail

    if not skin_dir:
        skin_dir = 'basic'

    g6_file_cache = G6FileCache()
    cache_filename = f"latest-{bo_table}-{skin_dir}-{rows}-{subject_len}-{g6_file_cache.get_cache_secret_key()}.html"
    cache_file = os.path.join(g6_file_cache.cache_dir, cache_filename)

    # 캐시된 파일이 있으면 파일을 읽어서 반환
    if os.path.exists(cache_file):
        return g6_file_cache.get(cache_file)
    
    db = SessionLocal()
    # 게시판 설정
    board = db.get(Board, bo_table)
    board_config = BoardConfig(request, board)
    board.subject = board_config.subject

    #게시글 목록 조회
    Write = dynamic_create_write_table(bo_table)
    writes = db.query(Write).filter(Write.wr_is_comment == False).order_by(Write.wr_num).limit(rows).all()
    for write in writes:
        write = get_list(request, write, board_config)
    
    context = {
        "request": request,
        "board": board,
        "writes": writes,
        "bo_table": bo_table,
    }
    temp = templates.TemplateResponse(f"latest/{skin_dir}.html", context)
    temp_decode = temp.body.decode("utf-8")

    # 캐시 파일 생성
    g6_file_cache.create(temp_decode, cache_file)

    return temp_decode


def get_newwins(request: Request):
    """
    레이어 팝업 목록 조회
    """
    db = SessionLocal()

    now = datetime.now().strftime("%Y-%m-%d %H:%M:%S")
    current_division = "comm" # comm, both, shop
    newwins = db.query(NewWin).filter(
        NewWin.nw_begin_time <= now,
        NewWin.nw_end_time >= now,
        NewWin.nw_device.in_(["both", request.state.device]),
        NewWin.nw_division.in_(["both", current_division]),
    ).order_by(NewWin.nw_id.asc()).all()

    # "hd_pops_" + nw_id 이름으로 선언된 쿠키가 있는지 확인하고 있다면 팝업을 제거
    newwins = [newwin for newwin in newwins if not request.cookies.get("hd_pops_" + str(newwin.nw_id))]

    return newwins


def datetime_format(date: datetime, format="%Y-%m-%d %H:%M:%S"):
    """
    날짜 포맷팅
    """
    if not date:
        return ""

    return date.strftime(format)


def insert_board_new(bo_table: str, write: object):
    """
    최신글 테이블 등록 함수
    """
    db = SessionLocal()

    new = BoardNew()
    new.bo_table = bo_table
    new.wr_id = write.wr_id
    new.wr_parent = write.wr_parent
    new.mb_id = write.mb_id
    db.add(new)
    db.commit()


def get_current_captcha_cls(captcha_name: str):
    """캡챠 클래스를 반환하는 함수
    Args:
        captcha_name (str) : config cf_captcha에 저장된 캡차클래스이름
    Returns:
        Optional[class]: 캡차 클래스 or None
    """
    if captcha_name == "recaptcha":
        return ReCaptchaV2
    elif captcha_name == "recaptcha_inv":
        return ReCaptchaInvisible
    else:
        return None


def captcha_widget(request):
    """템플릿에서 캡차 출력
    Args:
        request (Request): FastAPI Request
    Returns:
        str: 캡차 템플릿 or ''
    """
    cls = get_current_captcha_cls(captcha_name=request.state.config.cf_captcha)
    if cls:
        return cls.TEMPLATE_NAME

    return ''  # 템플릿 출력시 비어있을때는 빈 문자열


def calculator_image_resize(source_width, source_height, target_width=0, target_height=0):
    """
    이미지 비율을 유지하며 계산 , 너비와 높이 중 하나만 입력된 경우 비율 계산
    원본이미지가 target_width, target_height 보다 작으면 False 반환
    Args:
        source_width (int): 원본 이미지 너비
        source_height (int): 원본 이미지 높이
        target_width (int): 변경할 이미지 너비. Defaults 0.
        target_height (int): 변경할 이미지 높이. Defaults 0.
    Returns:
        Union[bool, dict]: 변경할 이미지 너비, 높이 dict{'width': new_width, 'height': new_height} or False
    """
    # 작은경우 리사이즈 안함
    if source_width < target_width and source_height < target_height:
        return False

    if source_width > target_width and source_height > target_height:
        # 원본이 타겟보다 크면 축소 비율 계산
        ratio_width = target_width / source_width
        ratio_height = target_height / source_height
        min_ratio = min(ratio_width, ratio_height)
        return {'width': int(source_width * min_ratio), 'height': int(source_height * min_ratio)}

    # 이미지 비율을 유지하며 계산
    # 너비와 높이 중 하나만 입력된 경우 비율 계산
    if target_width and not target_height:
        ratio = target_width / source_width
        new_width = target_width
        new_height = int(source_height * ratio)

    elif not target_width and target_height:
        ratio = target_height / source_height
        new_width = int(source_width * ratio)
        new_height = target_height

    else:
        return False  # 너비와 높이 둘 다 입력되거나 입력되지 않은 경우 처리

    return {'width': new_width, 'height': new_height}



def thumbnail(source_file: str, target_path: str = None, width: int = 200, height: int = 150, **kwargs) -> str:
    """섬네일 이미지를 생성한다.

    Args:
        source_file (str): 원본 이미지 파일 경로
        target_path (str, optional): 섬네일 이미지 파일 경로. Defaults to None.
        width (int, optional): 섬네일 이미지 너비. Defaults to 200.
        height (int, optional): 섬네일 이미지 높이. Defaults to 150.

    Returns:
        str: 섬네일 이미지 파일 경로
    """
    try:
        source_basename = os.path.basename(source_file)
        source_path = os.path.dirname(source_file)
        target_path = target_path or source_path

        # 섬네일 저장경로 생성
        make_directory(target_path)

        # 섬네일 파일 경로
        thumbnail_file = os.path.join(target_path, f"thumbnail_{width}x{height}_{source_basename}")
        # 섬네일 파일이 존재
        # 원본파일 생성시간 < 섬네일 파일 생성시간
        if os.path.exists(thumbnail_file):
            if os.path.getmtime(source_file) < os.path.getmtime(thumbnail_file):
                return thumbnail_file

        # 이미지 객체 생성
        # 파일이 없가나 이미지가 아닐 경우 예외가 발생하므로 검사를 따로 하지 않음.
        source_image = Image.open(source_file)
        source_width, source_height = source_image.size

        # 이미지가 섬네일이미지보다 작을 경우
        if source_width < width or source_height < height:
            # 확장 이미지 생성
            expanded_img = Image.new("RGB", (width, height), (255, 255, 255))
            # 기존 이미지를 확장된 이미지 중앙에 삽입
            left = (width - source_width) // 2
            top = (height - source_height) // 2
            expanded_img.paste(source_image, (left, top))
            expanded_img.save(thumbnail_file)
        else:
            # 이미지를 지정한 크기로 자르고 저장
            ImageOps.fit(source_image, (width, height)).save(thumbnail_file)
            # source_image.thumbnail((width, height))
            # source_image.save(thumbnail_file)

        return thumbnail_file
    
    except UnidentifiedImageError as e:
        print("원본 이미지 객체 생성 실패 : ", e)
        return False

    except Exception as e:
        print("섬네일 생성 실패 : ", e)
        return False


def get_editor_image(contents: str, view: bool = True) -> list:
    """에디터에서 이미지 태그를 추출한다.

    Args:
        contents (str): 내용
        view (bool, optional): 보기모드 여부. Defaults to True.

    Returns:
        list: 이미지 태그 src 속성 값
    """
    if not contents:
        return False

    # contents 중 img 태그 추출
    if view:
        pattern = re.compile(r"<img([^>]*)>", re.IGNORECASE | re.DOTALL)
    else:
        pattern = re.compile(r"<img[^>]*src=[\'\"]?([^>\'\"]+[^>\'\"]+)[\'\"]?[^>]*>", re.IGNORECASE | re.DOTALL)

    matches = pattern.findall(contents)

    return matches

def extract_alt_attribute(img_tag: str) -> str:
    """alt 속성 추출

    Args:
        img_tag (str): img 태그

    Returns:
        str: alt 속성 값
    """
    alt_match = re.search(r'alt=[\"\']?([^\"\']*)[\"\']?', img_tag, re.IGNORECASE)
    alt = str(alt_match.group(1)) if alt_match else ''
    return alt


def cut_name(request: Request, name: str) -> str:
    """기본환경설정 > 이름(닉네임) 표시

    Args:
        request (Request): FastAPI Request
        name (str): 이름

    Returns:
        str: 자른 이름
    """
    config = request.state.config

    if not name:
        return ''

    return name[:config.cf_cut_name] if config.cf_cut_name else name


def delete_old_data():
    """설정일이 지난 데이터를 삭제
    """
    try:
        db = SessionLocal()
        config = db.query(Config).first()

        # 방문자 기록 삭제
        if config.cf_visit_del > 0:
            result = db.query(Visit).filter(Visit.vi_time < datetime.now() - timedelta(days=config.cf_visit_del)).delete()
            print("방문자기록 삭제 기준일 : ", datetime.now() - timedelta(days=config.cf_visit_del), f"{result}건 삭제")

        # 인기검색어 삭제
        if config.cf_popular_del > 0:
            result = db.query(Popular).filter(Popular.pp_date < datetime.now() - timedelta(days=config.cf_popular_del)).delete()
            print("인기검색어 삭제 기준일 : ", datetime.now() - timedelta(days=config.cf_popular_del), f"{result}건 삭제")
            
        # 최근게시물 삭제
        if config.cf_new_del > 0:
            result = db.query(BoardNew).filter(BoardNew.bn_datetime < datetime.now() - timedelta(days=config.cf_new_del)).delete()
            print("최근게시물 삭제 기준일 : ", datetime.now() - timedelta(days=config.cf_new_del), f"{result}건 삭제")

        # 쪽지 삭제
        if config.cf_memo_del > 0:
            result = db.query(Memo).filter(Memo.me_send_datetime < datetime.now() - timedelta(days=config.cf_memo_del)).delete()
            print("쪽지 삭제 기준일 : ", datetime.now() - timedelta(days=config.cf_memo_del), f"{result}건 삭제")

        # 탈퇴회원 자동 삭제
        if config.cf_leave_day > 0:
            # TODO: 회원삭제 처리 추가
            # result = db.query(Member).filter(Member.mb_leave_date < datetime.now() - timedelta(days=config.cf_leave_day)).delete()
            # print("회원 삭제 기준일 : ", datetime.now() - timedelta(days=config.cf_leave_day), f"{result}건 삭제")
            pass

        db.commit()
    except Exception as e:
        print(e)


def is_possible_ip(request: Request, ip: str) -> bool:
    """IP가 접근허용된 IP인지 확인

    Args:
        request (Request): FastAPI Request 객체
        ip (str): IP

    Returns:
        bool: 허용된 IP이면 True, 아니면 False
    """
    cf_possible_ip = request.state.config.cf_possible_ip
    return check_ip_list(request, ip, cf_possible_ip, allow=True)


def is_intercept_ip(request: Request, ip: str) -> bool:
    """IP가 접근차단된 IP인지 확인

    Args:
        request (Request): FastAPI Request 객체
        ip (str): IP

    Returns:
        bool: 차단된 IP이면 True, 아니면 False
    """
    cf_intercept_ip = request.state.config.cf_intercept_ip
    return check_ip_list(request, ip, cf_intercept_ip, allow=False)
        
    
def check_ip_list(request: Request, current_ip: str, ip_list: str, allow: bool) -> bool:
    """IP가 특정 목록에 속하는지 확인하는 함수

    Args:
        request (Request): FastAPI Request 객체
        ip (str): IP
        ip_list (str): IP 목록 문자열
        allow (bool): True인 경우 허용 목록, False인 경우 차단 목록

    Returns:
        bool: 목록에 속하면 True, 아니면 False
    """
    if request.state.is_super_admin:
        return allow

    ip_list = ip_list.strip()
    if not ip_list:
        return allow

    ip_patterns = ip_list.split("\n")
    for pattern in ip_patterns:
        pattern = pattern.strip()
        if not pattern:
            continue
        pattern = pattern.replace(".", r"\.")
        pattern = pattern.replace("+", r"[0-9\.]+")
        if re.match(f"^{pattern}$", current_ip):
            return True

    return False


def is_write_delay(request: Request) -> bool:
    """특정 시간 간격 내에 다시 글을 작성할 수 있는지 확인하는 함수"""
    if request.state.is_super_admin:
        return True

    delay_sec = int(request.state.config.cf_delay_sec)
    current_time = datetime.now()
    write_time = request.session.get("ss_write_time")

    if delay_sec > 0:
        time_interval = timedelta(seconds=delay_sec)
        if write_time:
            available_time = datetime.strptime(write_time, "%Y-%m-%d %H:%M:%S") + time_interval
            if available_time > current_time:
                return False

        request.session["ss_write_time"] = current_time.strftime("%Y-%m-%d %H:%M:%S")

    return True


def filter_words(request: Request, contents: str) -> str:
    """글 내용에 필터링된 단어가 있는지 확인하는 함수

    Args:
        request (Request): FastAPI Request 객체
        contents (str): 글 내용

    Returns:
        str: 필터링된 단어가 있으면 해당 단어, 없으면 빈 문자열
    """
    cf_filter = request.state.config.cf_filter
    words = cf_filter.split(",")
    for word in words:
        word = word.strip()
        if not word:
            continue
        if word in contents:
            return word

    return ''


def number_format(number: int) -> str:
    """숫자를 천단위로 구분하여 반환하는 템플릿 필터

    Args:
        number (int): 숫자

    Returns:
        str: 천단위로 구분된 숫자
    """
    if isinstance(number, int):
        return "{:,}".format(number)
    else:
        return "Invalid input. Please provide an integer."


def read_version():
    """루트 디렉토의 version.txt 파일을 읽어서 버전을 반환하는 함수
    Returns:
        str: 버전
    """
    with open("version.txt", "r") as file:
        return file.read().strip()


<<<<<<< HEAD
def get_current_admin_menu_id(request: Request) -> Optional[str]:
    """현재 경로의 관리자 메뉴 아이디를 반환하는 함수

    Args:
        request (Request): FastAPI Request 객체

    Returns:
        Optional[str]: 관리자 메뉴 아이디
    """
    try:
        admin_menu = get_admin_menus()

        path = request.url.path
        routes = request.app.routes

        for route in routes:
            # 현재 경로가 router 형식에 맞다면
            if route.path_regex.match(path):
                tags = route.tags
                # 라우터의 태그와 일치하는 메뉴 아이디를 반환
                for tag in tags:
                    for menu_items in admin_menu.values():
                        item = next((item for item in menu_items if item.get("tag", "") == tag), None)
                        if item:
                            return item.get("id")
                break

        raise Exception("관리자 메뉴 아이디를 찾을 수 없습니다.")

    except Exception as e:
        print(e)
        return None
    
    
=======
def theme_asset(asset_path: str):
    """
    현재 템플릿의 asset url을 반환하는 헬퍼 함수
    Args:
        asset_path (str): 플러그인 모듈 이름
    Returns:
        asset_url (str): asset url
    """

    theme_path = get_theme_from_db()
    theme_name = theme_path.replace(TEMPLATES + '/', "")

    return f"/theme_static/{theme_name}/{asset_path}"


def register_theme_statics(app):
    """
    현재 테마의 static 디렉토리를 등록하는 함수
    Args:
        app (FastAPI): FastAPI 객체
    """
    # 테마의 static 디렉토리를 등록
    # url 경로 /theme_static/{{theme_name}}/css, js, img 등 static 생략
    # 실제 경로 /theme/{{theme_name}}/static/ 을 등록
    theme_path = get_theme_from_db()
    theme_name = theme_path.replace(TEMPLATES + '/', "")
    app.mount(f"/theme_static/{theme_name}/",
              StaticFiles(directory=f"{theme_path}/static"),  # real path
              name=f"static/{theme_name}")  # tag 이름
>>>>>>> 72d99c34
<|MERGE_RESOLUTION|>--- conflicted
+++ resolved
@@ -2248,7 +2248,6 @@
         return file.read().strip()
 
 
-<<<<<<< HEAD
 def get_current_admin_menu_id(request: Request) -> Optional[str]:
     """현재 경로의 관리자 메뉴 아이디를 반환하는 함수
 
@@ -2283,7 +2282,6 @@
         return None
     
     
-=======
 def theme_asset(asset_path: str):
     """
     현재 템플릿의 asset url을 반환하는 헬퍼 함수
@@ -2312,5 +2310,4 @@
     theme_name = theme_path.replace(TEMPLATES + '/', "")
     app.mount(f"/theme_static/{theme_name}/",
               StaticFiles(directory=f"{theme_path}/static"),  # real path
-              name=f"static/{theme_name}")  # tag 이름
->>>>>>> 72d99c34
+              name=f"static/{theme_name}")  # tag 이름