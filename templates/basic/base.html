--- conflicted
+++ resolved
@@ -293,13 +293,6 @@
       <i class="fa-solid fa-moon visible bright"></i>
       <i class="fa-solid fa-sun visible dark"></i>
     </button>
-<<<<<<< HEAD
-    <button type="button" class="darkmode-toggle-switch">
-      <i class="fa-solid fa-moon visible bright"></i>
-      <i class="fa-solid fa-sun visible dark"></i>
-    </button>
-=======
->>>>>>> eae578e9
 </div>
 
 {% if request.state.config.cf_analytics %}
