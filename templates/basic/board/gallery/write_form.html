--- conflicted
+++ resolved
@@ -44,15 +44,9 @@
             <input type="text" name="wr_name" value="{{ write.wr_name if write else login_member.mb_name }}" id="wr_name" required class="frm_input half_input required" maxlength="20" placeholder="이름">
             <label for="wr_password" class="blind">비밀번호<strong>필수</strong></label>
             <input type="password" name="wr_password" id="wr_password" {{ "required" if write else "" }} class="frm_input half_input {{ "required" if write else "" }}" maxlength="20" placeholder="비밀번호">
-<<<<<<< HEAD
-            <label for="wr_email" class="sound_only">이메일</label>
-            <input type="email" name="wr_email" value="{{ write.wr_email if write else login_member.mb_email }}" id="wr_email" class="frm_input half_input email" maxlength="100" placeholder="이메일">
-            <label for="wr_homepage" class="sound_only">홈페이지</label>
-=======
             <label for="wr_email" class="blind">이메일</label>
             <input type="email" name="wr_email" value="{{ write.wr_email if write else login_member.mb_email }}" id="wr_email" class="frm_input half_input email" maxlength="100" placeholder="이메일">
             <label for="wr_homepage" class="blind">홈페이지</label>
->>>>>>> eae578e9
             <input type="text" name="wr_homepage" value="{{ write.wr_homepage if write else login_member.mb_homepage }}" id="wr_homepage" class="frm_input half_input" placeholder="홈페이지">
         </div>
         {% endif %}
