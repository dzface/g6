--- conflicted
+++ resolved
@@ -1336,19 +1336,6 @@
         return ''
 
 
-<<<<<<< HEAD
-def is_min_year(input_date: Union[date, str]) -> bool:
-    """datetime 이 최소 연도인지 확인
-    0001, mysql 5.7이하 0000,
-    """
-    if isinstance(input_date, str):  # pymysql 라이브러리는 '0000', 12월 32일등 잘못된 날짜 일때 str 타입반환.
-        return True
-
-    if input_date.strftime("%Y")[:2] == "00":
-        return True
-
-    return False
-=======
 class MyTemplates(Jinja2Templates):
     """
     Jinja2Template 설정 클래스
@@ -1449,4 +1436,15 @@
         for file in os.listdir(self.cache_dir):
             if file.startswith(prefix):
                 os.remove(os.path.join(self.cache_dir, file))
->>>>>>> 899607b8
+
+def is_min_year(input_date: Union[date, str]) -> bool:
+    """date, datetime 이 최소 연도인지 확인
+    0001, mysql 5.7이하 0000,
+    """
+    if isinstance(input_date, str):  # pymysql 라이브러리는 '0000', 12월 32일등 잘못된 날짜 일때 str 타입반환.
+        return True
+
+    if input_date.strftime("%Y")[:2] == "00":
+        return True
+
+    return False