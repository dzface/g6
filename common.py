--- conflicted
+++ resolved
@@ -1,21 +1,18 @@
 import hashlib
 import os
 import re
-import shutil
 from typing import Union
 from urllib.parse import urlencode
 
 import PIL
+import shutil
 from fastapi import Request, HTTPException, UploadFile
 from fastapi.templating import Jinja2Templates
 from passlib.context import CryptContext
 from sqlalchemy import Index, func
-<<<<<<< HEAD
+from sqlalchemy.orm import load_only
 from sqlalchemy.orm import Session
 
-=======
-from sqlalchemy.orm import load_only
->>>>>>> 3a13611e
 import models
 from models import WriteBaseModel
 from database import SessionLocal, engine
