import hashlib
import logging
import os
import random
import re
from time import sleep
from typing import Any, Dict, List, Optional, Union
import uuid
from urllib.parse import urlencode
import PIL
import shutil
from fastapi import Query, Request, HTTPException, UploadFile
from fastapi.templating import Jinja2Templates
from markupsafe import Markup, escape
from passlib.context import CryptContext
from sqlalchemy import Index, asc, desc, and_, or_, func, extract, literal
from sqlalchemy.exc import IntegrityError
from sqlalchemy.orm import load_only, Session
from models import Auth, Config, Member, Memo, Board, BoardFile, BoardNew, Group, Menu, NewWin, Point, Poll, Popular, Visit, VisitSum, UniqId
from models import WriteBaseModel
from database import SessionLocal, engine, DB_TABLE_PREFIX
from datetime import datetime, timedelta, date, time
import json
from PIL import Image
from user_agents import parse
import base64
from dotenv import load_dotenv
import smtplib
import threading
from email.mime.text import MIMEText
from email.mime.multipart import MIMEMultipart


load_dotenv()


# 전역변수 선언(global variables)
TEMPLATES = "templates"
EDITOR_PATH = f"{TEMPLATES}/editor"

def get_theme_from_db(config=None):
    # main.py 에서 config 를 인수로 받아서 사용
    if not config:
        db: Session = SessionLocal()
        config = db.query(Config).first()
    theme = config.cf_theme if config and config.cf_theme else "basic"
    theme_path = f"{TEMPLATES}/{theme}"
    
    # Check if the directory exists
    if not os.path.exists(theme_path):
        theme_path = f"{TEMPLATES}/basic"
    
    return theme_path

# python setup.py 를 실행하는 것이 아니라면
if os.environ.get("is_setup") != "true":
    TEMPLATES_DIR = get_theme_from_db()
    
ADMIN_TEMPLATES_DIR = "_admin/templates"

# 나중에 삭제할 코드
SERVER_TIME = datetime.now()
TIME_YMDHIS = SERVER_TIME.strftime("%Y-%m-%d %H:%M:%S")
TIME_YMD = TIME_YMDHIS[:10]

# 나중에 삭제할 코드
# # pc 설정 시 모바일 기기에서도 PC화면 보여짐
# # mobile 설정 시 PC에서도 모바일화면 보여짐
# # both 설정 시 접속 기기에 따른 화면 보여짐 (pc에서 접속하면 pc화면을, mobile과 tablet에서 접속하면 mobile 화면)
# SET_DEVICE = 'both'

# # mobile 을 사용하지 않을 경우 False 로 설정
# USE_MOBILE = True


IS_RESPONSIVE = os.getenv("IS_RESPONSIVE", default="True")
IS_RESPONSIVE = IS_RESPONSIVE.lower() == "true"
    

def hash_password(password: str):
    '''
    비밀번호를 해시화하여 반환하는 함수
    '''
    pwd_context = CryptContext(schemes=["bcrypt"], deprecated="auto")
    return pwd_context.hash(password)  


def verify_password(plain_password, hashed_passwd):
    '''
    입력한 비밀번호와 해시화된 비밀번호를 비교하여 일치 여부를 반환하는 함수
    '''
    pwd_context = CryptContext(schemes=["bcrypt"], deprecated="auto")
    return pwd_context.verify(plain_password, hashed_passwd)  

# 동적 모델 캐싱: 모델이 이미 생성되었는지 확인하고, 생성되지 않았을 경우에만 새로 생성하는 방법입니다. 
# 이를 위해 간단한 전역 딕셔너리를 사용하여 이미 생성된 모델을 추적할 수 있습니다.
_created_models = {}

# 동적 게시판 모델 생성
def dynamic_create_write_table(table_name: str, create_table: bool = False):
    '''
    WriteBaseModel 로 부터 게시판 테이블 구조를 복사하여 동적 모델로 생성하는 함수
    인수의 table_name 에서는 DB_TABLE_PREFIX + 'write_' 를 제외한 테이블 이름만 입력받는다.
    Create Dynamic Write Table Model from WriteBaseModel
    '''
    # 이미 생성된 모델 반환
    if table_name in _created_models:
        return _created_models[table_name]
    
    if isinstance(table_name, int):
        table_name = str(table_name)
    
    class_name = "Write" + table_name.capitalize()
    DynamicModel = type(
        class_name, 
        (WriteBaseModel,), 
        {   
            "__tablename__": DB_TABLE_PREFIX + 'write_' + table_name,
            "__table_args__": (
                Index(f'idx_wr_num_reply_{table_name}', 'wr_num', 'wr_reply'),
                Index(f'idex_wr_is_comment_{table_name}', 'wr_is_comment'),
                {"extend_existing": True}),
        }
    )
    # 게시판 추가시 한번만 테이블 생성
    if (create_table):
        DynamicModel.__table__.create(bind=engine, checkfirst=True)
    # 생성된 모델 캐싱
    _created_models[table_name] = DynamicModel
    return DynamicModel

def get_real_client_ip(request: Request):
    '''
    클라이언트의 IP 주소를 반환하는 함수
    '''
    if 'X-Forwarded-For' in request.headers:
        return request.headers.getlist("X-Forwarded-For")[0].split(',')[0]
    return request.client.host


def session_member_key(request: Request, member: Member):
    '''
    세션에 저장할 회원의 고유키를 생성하여 반환하는 함수
    '''
    ss_mb_key = hashlib.md5((member.mb_datetime.strftime(format="%Y-%m-%d %H:%M:%S") + get_real_client_ip(request) + request.headers.get('User-Agent')).encode()).hexdigest()
    return ss_mb_key


# 회원레벨을 SELECT 형식으로 얻음
def get_member_level_select(id: str, start: int, end: int, selected: int, event=''):
    html_code = []
    html_code.append(f'<select id="{id}" name="{id}" {event}>')
    for i in range(start, end+1):
        html_code.append(f'<option value="{i}" {"selected" if i == selected else ""}>{i}</option>')
    html_code.append('</select>')
    return ''.join(html_code)

    
# skin_gubun(new, search, connect, faq 등) 에 따른 스킨을 SELECT 형식으로 얻음
def get_skin_select(skin_gubun, id, selected, event='', device=''):
    skin_path = TEMPLATES_DIR + f"/{device}/{skin_gubun}"

    html_code = []
    html_code.append(f'<select id="{id}" name="{id}" {event}>')
    html_code.append(f'<option value="">선택</option>')
    for skin in os.listdir(skin_path):
        # print(f"{skin_path}/{skin}")
        if os.path.isdir(f"{skin_path}/{skin}"):
            html_code.append(f'<option value="{skin}" {"selected" if skin == selected else ""}>{skin}</option>')
    html_code.append('</select>')
    return ''.join(html_code)


# DHTML 에디터를 SELECT 형식으로 얻음
def get_editor_select(id, selected):
    html_code = []
    html_code.append(f'<select id="{id}" name="{id}">')
    if id == 'bo_select_editor':
        html_code.append(f'<option value="" {"selected" if selected == "" else ""}>기본환경설정의 에디터 사용</option>')
    else:
        html_code.append(f'<option value="">사용안함</option>')
    for editor in os.listdir("static/plugin/editor"):
        if editor == 'textarea':
            continue
        if os.path.isdir(f"static/plugin/editor/{editor}"):
            html_code.append(f'<option value="{editor}" {"selected" if editor == selected else ""}>{editor}</option>')
    html_code.append('</select>')
    return ''.join(html_code)


# 회원아이디를 SELECT 형식으로 얻음
def get_member_id_select(id, level, selected, event=''):
    db = SessionLocal()
    # 테이블에서 지정된 필드만 가져 오는 경우 load_only(Member.field1, Member.field2) 함수를 사용 
    members = db.query(Member).options(load_only(Member.mb_id)).filter(Member.mb_level >= level).all()
    html_code = []
    html_code.append(f'<select id="{id}" name="{id}" {event}><option value="">선택하세요</option>')
    for member in members:
        html_code.append(f'<option value="{member.mb_id}" {"selected" if member.mb_id == selected else ""}>{member.mb_id}</option>')
    html_code.append('</select>')
    return ''.join(html_code)


# 필드에 저장된 값과 기본 값을 비교하여 selected 를 반환
# def get_selected(field_value, value):
#     if field_value is None or value is None or field_value == '' or value == '':
#         return ''
#     if isinstance(value, int) or (isinstance(value, str) and value.isdigit()):
#         return ' selected="selected"' if (int(field_value) == int(value)) else ''
#     return ' selected="selected"' if (field_value == value) else ''

def get_selected(field_value, value):
    if field_value is None or value is None or field_value == '' or value == '':
        return ''
    if ((isinstance(field_value, str) and field_value.isdigit()) and (
            isinstance(value, int) or (isinstance(value, str) and value.isdigit()))):
        return ' selected="selected"' if int(field_value) == int(value) else ''
    return ' selected="selected"' if field_value == value else ''


def option_array_checked(option, arr=[]):
    checked = ''
    if not isinstance(arr, list):
        arr = arr.split(',')
    if arr and option in arr:
        checked = 'checked="checked"'
    return checked


def get_group_select(id, selected='', event=''):
    db = SessionLocal()
    groups = db.query(Group).order_by(Group.gr_id).all()
    str = f'<select id="{id}" name="{id}" {event}>\n'
    for i, group in enumerate(groups):
        if i == 0:
            str += '<option value="">선택</option>'
        str += option_selected(group.gr_id, selected, group.gr_subject)
    str += '</select>'
    return str


def option_selected(value, selected, text=''):
    if not text:
        text = value
    if value == selected:
        return f'<option value="{value}" selected="selected">{text}</option>\n'
    else:
        return f'<option value="{value}">{text}</option>\n'
    



def subject_sort_link(request: Request, column: str, query_string: str ='', flag: str ='asc'):
    # 현재 상태에서 sst, sod, sfl, stx, sca, page 값을 가져온다.
    sst = request.state.sst if request.state.sst is not None else ""
    sod = request.state.sod if request.state.sod is not None else ""
    sfl = request.state.sfl if request.state.sfl is not None else ""
    stx = request.state.stx if request.state.stx is not None else ""
    sca = request.state.sca if request.state.sca is not None else ""
    page = request.state.page if request.state.page is not None else "" 
    
    # q1에는 column 값을 추가한다.
    q1 = f"sst={column}"

    if flag == 'asc':
        # flag가 'asc'인 경우, q2에 'sod=asc'를 할당한다.
        q2 = 'sod=asc'
        if sst == column:
            if sod == 'asc':
                # 현재 상태에서 sst와 col이 같고 sod가 'asc'인 경우, q2를 'sod=desc'로 변경한다.
                q2 = 'sod=desc'
    else:
        # flag가 'asc'가 아닌 경우, q2에 'sod=desc'를 할당한다.
        q2 = 'sod=desc'
        if sst == column:
            if sod == 'desc':
                # 현재 상태에서 sst와 col이 같고 sod가 'desc'인 경우, q2를 'sod=asc'로 변경한다.
                q2 = 'sod=asc'

    # query_string, q1, q2를 arr_query 리스트에 추가한다.
    arr_query = []
    arr_query.append(query_string)
    arr_query.append(q1)
    arr_query.append(q2)

    # sfl, stx, sca, page 값이 None이 아닌 경우, 각각의 값을 arr_query에 추가한다.
    if sfl is not None:
        arr_query.append(f'sfl={sfl}')
    if stx is not None:
        arr_query.append(f'stx={stx}')
    if sca is not None:
        arr_query.append(f'sca={sca}')
    if page is not None:
        arr_query.append(f'page={page}')

    # arr_query의 첫 번째 요소를 제외한 나머지 요소를 '&'로 연결하여 qstr에 할당한다.
    qstr = '&'.join(arr_query[1:]) if arr_query else ''
    # qstr을 '&'로 분리하여 pairs 리스트에 저장한다.
    pairs = qstr.split('&')

    # params 딕셔너리를 생성한다.
    params = {}

    # pairs 리스트의 각 요소를 '='로 분리하여 key와 value로 나누고, value가 빈 문자열이 아닌 경우 params에 추가한다.
    for pair in pairs:
        if '=' in pair:
            key, value = pair.split('=')
            if value != '':
                params[key] = value

    # qstr을 쿼리 문자열로 사용하여 링크를 생성하고 반환한다.
    return f'<a href="?{qstr}">'

# 함수 테스트
# print(subject_sort_link('title', query_string='type=list', flag='asc', sst='title', sod='asc', sfl='category', stx='example', page=2))


def get_admin_menus():
    '''
    1, 2단계로 구분된 관리자 메뉴 json 파일이 있으면 load 하여 반환하는 함수
    '''
    files = [
        "_admin/admin_menu_bbs.json",
        "_admin/admin_menu_shop.json",
        "_admin/admin_menu_sms.json"
    ]
    menus = {}
    for file_path in files:
        if os.path.exists(file_path):
            with open(file_path, "r", encoding="utf-8") as file:
                menus.update(json.load(file))
    return menus


def get_head_tail_img(dir: str, filename: str):
    '''
    게시판의 head, tail 이미지를 반환하는 함수
    '''
    img_path = os.path.join('data', dir, filename)  # 변수명 변경
    img_exists = os.path.exists(img_path)
    width = None
    
    if img_exists:
        try:
            with Image.open(img_path) as img_file:
                width = img_file.width
                if width > 750:
                    width = 750
        except PIL.UnidentifiedImageError:
            # 이미지를 열 수 없을 때의 처리
            img_exists = False
            print(f"Error: Cannot identify image file '{img_path}'")
    
    return {
        "img_exists": img_exists,
        "img_url": os.path.join('/data', dir, filename) if img_exists else None,
        "width": width
    }
    
def now():
    '''
    현재 시간을 반환하는 함수
    '''
    return datetime.now().timestamp()

import cachetools

# 캐시 크기와 만료 시간 설정
cache = cachetools.TTLCache(maxsize=10000, ttl=3600)

# def generate_one_time_token():
#     '''
#     1회용 토큰을 생성하여 반환하는 함수
#     '''
#     token = os.urandom(24).hex()
#     cache[token] = 'valid'
#     return token


# def validate_one_time_token(token):
#     '''
#     1회용 토큰을 검증하는 함수
#     '''
#     if token in cache:
#         del cache[token]
#         return True
#     return False


def generate_one_time_token(action: str = 'create'):
    '''
    1회용 토큰을 생성하여 반환하는 함수
    action : 'insert', 'update', 'delete' ...
    '''
    token = os.urandom(24).hex()
    cache[token] = {'status': 'valid', 'action': action}
    return token


def validate_one_time_token(token, action: str = 'create'):
    '''
    1회용 토큰을 검증하는 함수
    '''
    token_data = cache.get(token)
    if token_data and token_data.get("action") == action:
        del cache[token]
        return True
    return False


def check_token(request: Request, token: str):
    '''
    세션과 인수로 넘어온 토큰확인 함수
    '''
    if token is None:
        return False
    
    token = token.strip()
    if token and token == request.session.get("ss_token"):
        # 세션 삭제
        request.session["ss_token"] = ""
        return True
    return False


def get_client_ip(request: Request):
    '''
    클라이언트의 IP 주소를 반환하는 함수 (PHP의 $_SERVER['REMOTE_ADDR'])
    '''
    x_forwarded_for = request.headers.get("X-Forwarded-For")
    if x_forwarded_for:
        # X-Forwarded-For can be a comma-separated list of IPs.
        # The client's requested IP will be the first one.
        client_ip = x_forwarded_for.split(",")[0]
    else:
        client_ip = request.client.host
    return {"client_ip": client_ip}


def make_directory(directory: str):
    """이미지 경로 체크 및 생성

    Args:
        directory (str): 이미지 경로
    """
    if not os.path.exists(directory):
        os.makedirs(directory)


def delete_image(directory: str, filename: str, delete: bool = True):
    """이미지 삭제 처리 함수

    Args:
        directory (str): 경로
        filename (str): 파일이름
        delete (bool): 삭제여부. Defaults to True.
    """
    if delete:
        file_path = f"{directory}/{filename}"
        if os.path.exists(file_path):
            os.remove(file_path)


def save_image(directory: str, filename: str, file: UploadFile):
    """이미지 저장 처리 함수

    Args:
        directory (str): 경로
        filename (str): 파일이름
        file (UploadFile): 파일 ojbect
    """
    if file and file.filename:
        with open(f"{directory}/{filename}", "wb") as buffer:
            shutil.copyfileobj(file.file, buffer)
            

def generate_query_string(request: Request):
    search_fields = {}
    if request.method == "GET":
        search_fields = {
            'sst': request.query_params.get("sst"),
            'sod': request.query_params.get("sod"),
            'sfl': request.query_params.get("sfl"),
            'stx': request.query_params.get("stx"),
            'sca': request.query_params.get("sca"),
            # 'page': request.query_params.get("page")
        }
    else:
        search_fields = {
            'sst': request._form.get("sst") if request._form else "",
            'sod': request._form.get("sod") if request._form else "",
            'sfl': request._form.get("sfl") if request._form else "",
            'stx': request._form.get("stx") if request._form else "",
            'sca': request._form.get("sca") if request._form else "",
            # 'page': request._form.get("page") if request._form else ""
        }    
        
    # None 값을 제거
    search_fields = {k: v for k, v in search_fields.items() if v is not None}

    return urlencode(search_fields)    
            

def query_string(request: Request):
    search_fields = {}
    if request.method == "GET":
        search_fields = {
            'sst': request.query_params.get("sst"),
            'sod': request.query_params.get("sod"),
            'sfl': request.query_params.get("sfl"),
            'stx': request.query_params.get("stx"),
            'sca': request.query_params.get("sca"),
            # 'page': request.query_params.get("page")
        }
    else:
        search_fields = {
            'sst': request._form.get("sst") if request._form else "",
            'sod': request._form.get("sod") if request._form else "",
            'sfl': request._form.get("sfl") if request._form else "",
            'stx': request._form.get("stx") if request._form else "",
            'sca': request._form.get("sca") if request._form else "",
            # 'page': request._form.get("page") if request._form else ""
        }    
        
    # None 값을 제거
    search_fields = {k: v for k, v in search_fields.items() if v is not None}

    return urlencode(search_fields)    

        
# 파이썬의 내장함수인 list 와 이름이 충돌하지 않도록 변수명을 lst 로 변경함
def get_from_list(lst, index, default=0):
    if lst is None:
        return default
    try:
        return 1 if index in lst else default
    except (TypeError, IndexError):
        return default


# 그누보드5 get_paging() 함수와 다른점
# 1. 인수에서 write_pages 삭제
# 2. 인수에서 total_page 대신 total_count 를 사용함

# current_page : 현재 페이지
# total_count : 전체 레코드 수
# add_url : 페이지 링크의 추가 URL
def get_paging(request: Request, current_page, total_count, add_url=""):
    config = request.state.config
    url_prefix = request.url
    
    try:
        current_page = int(current_page)
    except ValueError:
        # current_page가 정수로 변환할 수 없는 경우 기본값으로 1을 사용하도록 설정
        current_page = 1
    total_count = int(total_count)

    # 한 페이지당 라인수
    page_rows = config.cf_mobile_page_rows if request.state.is_mobile and config.cf_mobile_page_rows else config.cf_page_rows
    # 페이지 표시수
    page_count = config.cf_mobile_pages if request.state.is_mobile and config.cf_mobile_pages else config.cf_write_pages
    
    # 올바른 total_pages 계산 (올림처리)
    total_pages = (total_count + page_rows - 1) // page_rows
    
    # print(page_rows, page_count, total_pages)
    
    # 페이지 링크 목록 초기화
    page_links = []
    
    start_page = ((current_page - 1) // page_count) * page_count + 1
    end_page = start_page + page_count - 1

    # # 중앙 페이지 계산
    middle = page_count // 2
    start_page = max(1, current_page - middle)
    end_page = min(total_pages, start_page + page_count - 1)
    
    # 처음 페이지 링크 생성
    if current_page > 1:
        start_url = f"{url_prefix.include_query_params(page=1)}{add_url}"
        page_links.append(f'<a href="{start_url}" class="pg_page pg_start" title="처음 페이지">처음</a>')

    # 이전 페이지 구간 링크 생성
    if start_page > 1:
        prev_page = max(current_page - page_count, 1) 
        prev_url = f"{url_prefix.include_query_params(page=prev_page)}{add_url}"
        page_links.append(f'<a href="{prev_url}" class="pg_page pg_prev" title="이전 구간">이전</a>')

    # 페이지 링크 생성
    for page in range(start_page, end_page + 1):
        page_url = f"{url_prefix.include_query_params(page=page)}{add_url}"
        if page == current_page:
            page_links.append(f'<a href="{page_url}"><strong class="pg_current" title="현재 {page} 페이지">{page}</strong></a>')
        else:
            page_links.append(f'<a href="{page_url}" class="pg_page" title="{page} 페이지">{page}</a>')

    # 다음 페이지 구간 링크 생성
    if total_pages > end_page:
        next_page = min(current_page + page_count, total_pages)
        next_url = f"{url_prefix.include_query_params(page=next_page)}{add_url}"
        page_links.append(f'<a href="{next_url}" class="pg_page pg_next" title="다음 구간">다음</a>')
    
    # 마지막 페이지 링크 생성        
    if current_page < total_pages:
        end_url = f"{url_prefix.include_query_params(page=total_pages)}{add_url}"
        page_links.append(f'<a href="{end_url}" class="pg_page pg_end" title="마지막 페이지">마지막</a>')

    # 페이지 링크 목록을 문자열로 변환하여 반환
    return '<nav class="pg_wrap"><span class="pg">' + ''.join(page_links) + '</span></nav>'


def extract_browser(user_agent):
    # 사용자 에이전트 문자열에서 브라우저 정보 추출
    # 여기에 필요한 정규 표현식 또는 분석 로직을 추가
    # 예를 들어, 단순히 "Mozilla/5.0" 문자열을 추출하는 예제
    browser_match = re.search(r"Mozilla/5.0", user_agent)
    if browser_match:
        return "Mozilla/5.0"
    else:
        return "Unknown"
    
from ua_parser import user_agent_parser    
    

# 접속 레코드 기록 로직을 처리하는 함수
def record_visit(request: Request):
    vi_ip = request.client.host
    
    # 세션 생성
    db = SessionLocal()

    # 오늘의 접속이 이미 기록되어 있는지 확인
    existing_visit = db.query(Visit).filter(Visit.vi_date == date.today(), Visit.vi_ip == vi_ip).first()

    if not existing_visit:
        
        #$tmp_row = sql_fetch(" select max(vi_id) as max_vi_id from {$g5['visit_table']} ");
        tmp_row = db.query(func.max(Visit.vi_id).label("max_vi_id")).first()
        max_vi_id = tmp_row.max_vi_id if tmp_row.max_vi_id else 0
        max_vi_id = max_vi_id + 1
        
        # 새로운 접속 레코드 생성
        referer = request.headers.get("referer", "")
        user_agent = request.headers.get("User-Agent", "")
        ua = parse(user_agent)
        browser = ua.browser.family
        os = ua.os.family
        device = 'pc' if ua.is_pc else 'mobile' if ua.is_mobile else 'tablet' if ua.is_tablet else 'unknown'
            
        visit = Visit(
            vi_id=max_vi_id,
            vi_ip=vi_ip,
            vi_date=date.today(),
            vi_time=datetime.now().time(),
            vi_referer=referer,
            vi_agent=user_agent,
            vi_browser=browser,
            vi_os=os,
            vi_device=device,   
        )
        db.add(visit)
        db.commit()

        # VisitSum 테이블 업데이트
        visit_count_today = db.query(func.count(Visit.vi_id)).filter(Visit.vi_date == date.today()).scalar()

        visit_sum = db.query(VisitSum).filter(VisitSum.vs_date == date.today()).first()
        if visit_sum:
            visit_sum.vs_count = visit_count_today
        else:
            visit_sum = VisitSum(vs_date=date.today(), vs_count=visit_count_today)

        db.add(visit_sum)
        db.commit()

    db.close()            
    
    
# 공통 쿼리 파라미터를 받는 함수를 정의합니다.
def common_search_query_params(
        sst: str = Query(default=""), 
        sod: str = Query(default=""), 
        sfl: str = Query(default=""), 
        stx: str = Query(default=""), 
        current_page: str = Query(default="1", alias="page")
        ):
    '''
    공통 쿼리 파라미터를 받는 함수
    '''
    try:
        current_page = int(current_page)
    except ValueError:
        # current_page가 정수로 변환할 수 없는 경우 기본값으로 1을 사용하도록 설정
        current_page = 1
    return {"sst": sst, "sod": sod, "sfl": sfl, "stx": stx, "current_page": current_page}


def select_query(request: Request, table_model, search_params: dict, 
        same_search_fields: Optional[List[str]] = "", # 값이 완전히 같아야지만 필터링 '검색어'
        prefix_search_fields: Optional[List[str]] = "", # 뒤에 %를 붙여서 필터링 '검색어%'
        default_sod: str = "asc",
        # default_sst: Optional[List[str]] = [],
        default_sst: str = "",
    ):
    config = request.state.config
    
    records_per_page = config.cf_page_rows

    db = SessionLocal()
    query = db.query(table_model)
    
    # # sod가 제공되면, 해당 열을 기준으로 정렬을 추가합니다.
    # if search_params['sst'] is not None and search_params['sst'] != "":
    #     # if search_params['sod'] == "desc":
    #     #     query = query.order_by(desc(getattr(table_model, search_params['sst'])))
    #     # else:
    #     #     query = query.order_by(asc(getattr(table_model, search_params['sst'])))
    #     if search_params.get('sod', default_sod) == "desc":  # 수정된 부분
    #         query = query.order_by(desc(getattr(table_model, search_params['sst'])))
    #     else:
    #         query = query.order_by(asc(getattr(table_model, search_params['sst'])))

    # 'sst' 매개변수가 제공되지 않거나 빈 문자열인 경우, default_sst를 사용합니다.
    sst = search_params.get('sst', default_sst) or default_sst
    
    # sod가 제공되면, 해당 열을 기준으로 정렬을 추가합니다.
    if sst:
        sod = search_params.get('sod', default_sod) or default_sod
        # sst 가 배열인 경우, 여러 열을 기준으로 정렬을 추가합니다.
        if isinstance(sst, list):
            for sort_attribute in sst:
                sort_column = getattr(table_model, sort_attribute)
                if sod == "desc":
                    query = query.order_by(desc(sort_column))
                else:
                    query = query.order_by(asc(sort_column))
        else:
            if sod == "desc":
                query = query.order_by(desc(getattr(table_model, sst)))
            else:
                query = query.order_by(asc(getattr(table_model, sst)))
        
            
    # sfl과 stx가 제공되면, 해당 열과 값으로 추가 필터링을 합니다.
    if search_params['sfl'] is not None and search_params['stx'] is not None:
        if hasattr(table_model, search_params['sfl']):  # sfl이 Table에 존재하는지 확인
            # if search_params['sfl'] in ["mb_level"]:
            if search_params['sfl'] in same_search_fields:
                query = query.filter(getattr(table_model, search_params['sfl']) == search_params['stx'])
            elif search_params['sfl'] in prefix_search_fields:
                query = query.filter(getattr(table_model, search_params['sfl']).like(f"{search_params['stx']}%"))
            else:
                query = query.filter(getattr(table_model, search_params['sfl']).like(f"%{search_params['stx']}%"))

    # 페이지 번호에 따른 offset 계산
    offset = (search_params['current_page'] - 1) * records_per_page
    # 최종 쿼리 결과를 가져옵니다.
    rows = query.offset(offset).limit(records_per_page).all()
    # # 전체 레코드 개수 계산
    # # total_count = query.count()
    return {
        "rows": rows,
        "total_count": query.count(),
    }
    

# 회원 레코드 얻기    
# fields : 가져올 필드, 예) "mb_id, mb_name, mb_nick"
def get_member(mb_id: str, fields: str = '*'):
    db = SessionLocal()
    return db.query(Member).options(load_only(fields)).filter_by(mb_id=mb_id).first()
    

# 포인트 부여    
def insert_point(request: Request, mb_id: str, point: int, content: str = '', rel_table: str = '', rel_id: str = '', rel_action: str = '', expire: int = 0):
    config = request.state.config
    
    # 포인트를 사용하지 않는다면 종료
    if not config.cf_use_point:
        return 0
    
    # 포인트가 없다면 업데이트를 할 필요가 없으므로 종료
    if point == 0:
        return 0
    
    # 회원아이디가 없다면 종료
    if mb_id == '':
        return 0
    
    # 회원정보가 없다면 종료
    db = SessionLocal()
    
    member = db.query(Member).filter_by(mb_id=mb_id).first()
    if not member:
        return 0
    
    mb_point = get_point_sum(request, mb_id)

    
    if rel_table or rel_id or rel_action:
        record_count = db.query(Point).filter(
            and_(
                Point.mb_id == mb_id,
                Point.po_rel_table == rel_table,
                Point.po_rel_id == rel_id,
                Point.po_rel_action == rel_action
            )
        ).count()
        if record_count:
            return -1
        
    # 포인트 건별 생성
    # po_expire_date = '9999-12-31'
    po_expire_date = datetime.strptime('9999-12-31', '%Y-%m-%d')
    if config.cf_point_term > 0:
        if expire > 0:
            po_expire_date = (SERVER_TIME + timedelta(days=expire-1)).strftime('%Y-%m-%d')
        else:
            po_expire_date = (SERVER_TIME + timedelta(days=config.cf_point_term - 1)).strftime('%Y-%m-%d')
            
    po_expired = 0
    if point < 0:
        po_expired = 1
        po_expire_date = TIME_YMD
    po_mb_point = mb_point + point
    
    new_point = Point(
        mb_id=mb_id,
        po_datetime=datetime.now(),
        po_content=content,
        po_point=point,
        po_use_point=0,
        po_mb_point=po_mb_point,
        po_expired=po_expired,
        po_expire_date=po_expire_date,
        po_rel_table=rel_table,
        po_rel_id=rel_id,
        po_rel_action=rel_action
    )
    db.add(new_point)
    db.commit()
    
    # filter_by 는 filter 에 비해 기능이 제한적임    
    db.query(Member).filter_by(mb_id=mb_id).update({Member.mb_point: po_mb_point})
    # db.query(Member).filter(Member.mb_id == mb_id).update({Member.mb_point: po_mb_point})
    db.commit()

    return 1


# 소멸 포인트 얻기
def get_expire_point(request: Request, mb_id: str):
    config = request.state.config
    
    if  config.cf_point_term <= 0:
        return 0
    
    db = SessionLocal()
    
    point_sum = db.query(func.sum(Point.po_point - Point.po_use_point)).filter_by(mb_id=mb_id, po_expired=False).filter(Point.po_expire_date < datetime.now()).scalar()
    return point_sum if point_sum else 0


# 포인트 내역 합계
def get_point_sum(request: Request, mb_id: str):
    config = request.state.config
    
    db = SessionLocal()
    
    if config.cf_point_term > 0:
        expire_point = get_expire_point(request, mb_id)
        if expire_point > 0:
            mb = get_member(mb_id, 'mb_point')
            point = expire_point * (-1)
            new_point = Point(
                mb_id=mb_id,
                po_datetime=TIME_YMDHIS,
                po_content='포인트 소멸',
                po_point=expire_point * (-1),
                po_use_point=0,
                po_mb_point=mb.mb_point + point,
                po_expired=1,
                po_expire_date=TIME_YMD,
                po_rel_table='@expire',
                po_rel_id=mb_id,
                po_rel_action='expire-' + str(uuid.uuid4()),
            )   
            db.add(new_point)
            db.commit()
            
            # 포인트를 사용한 경우 포인트 내역에 사용금액 기록
            if point < 0:
                # insert_use_point(mb_id, point)
                pass
        
        # 유효기간이 있을 때 기간이 지난 포인트 expired 체크    
        db.query(Point).filter(
            and_(
                Point.mb_id == mb_id,
                Point.po_expired != 1,
                Point.po_expire_date != '9999-12-31',
                Point.po_expire_date < TIME_YMD
            )
        ).update({Point.po_expired: 1})
        db.commit()            
            
    # 포인트합
    point_sum = db.query(func.sum(Point.po_point)).filter_by(mb_id=mb_id).scalar()
    return point_sum if point_sum else 0


# 사용포인트 입력
def insert_use_point(mb_id: str, point: int, po_id: str = ""):
    global config
    
    point1 = abs(point)
    db = SessionLocal()
    query = db.query(Point).filter_by(mb_id=mb_id, po_expired=False).order_by(Point.po_id.desc())
    query = query(Point.po_id, Point.po_point, Point.po_use_point)\
                .filter(
                    and_(
                        Point.mb_id == mb_id,
                        Point.po_id != po_id,
                        Point.po_expired == 0,
                        Point.po_point > Point.po_use_point
                    )
                )
    if config.cf_point_term:
        query = query.order_by(Point.po_expire_date.asc(), Point.po_id.asc())
    else:
        query = query.order_by(Point.po_id.asc())
    rows = query.all()
    for row in rows:
        point2 = row.po_point
        point3 = row.po_use_point
        
        if (point2 - point3) > point1:
            db.query(Point).filter_by(po_id=row.po_id).update({"po_use_point": (Point.po_use_point + point1)})
            db.commit()
        else:
            point4 = point2 - point3
            db.query(Point).filter_by(po_id=row.po_id).update({"po_use_point": (Point.po_use_point + point4), "po_expired": 100})
            db.commit()
            point1 = point1 - point4


# 포인트 삭제
def delete_point(request: Request, mb_id: str, rel_table: str, rel_id : str, rel_action: str):
    db = SessionLocal()
    result = False
    if rel_table or rel_id or rel_action:
        # 포인트 내역정보    
        row = db.query(Point).filter(Point.mb_id == mb_id, Point.po_rel_table == rel_table, Point.po_rel_id == rel_id, Point.po_rel_action == rel_action).first()
        if row.po_point and row.po_point > 0:
            abs_po_point = abs(row.po_point)
            delete_use_point(request, row.mb_id, abs_po_point)
        else:
            if row.po_use_point and row.po_use_point > 0:
                insert_use_point(request, row.mb_id, row.po_use_point, row.po_id)
                
        db.query(Point).filter(Point.mb_id == mb_id, Point.po_rel_table == rel_table, Point.po_rel_id == rel_id, Point.po_rel_action == rel_action).delete(synchronize_session=False)
        db.commit()

        # po_mb_point에 반영
        if row.po_point:
            db.query(Point).filter(Point.mb_id == mb_id, Point.po_id > row.po_id).update({Point.po_mb_point: Point.po_mb_point - row.po_point}, synchronize_session=False)
            db.commit()
        
        # 포인트 내역의 합을 구하고    
        sum_point = get_point_sum(request, mb_id)
        
        # 포인트 UPDATE
        db.query(Member).filter(Member.mb_id == mb_id).update({Member.mb_point: sum_point}, synchronize_session=False)
        result = db.commit()

    return result


# 사용포인트 삭제
def delete_use_point(request: Request, mb_id: str, point: int):
    config = request.state.config
    db = SessionLocal()
    
    point1 = abs(point)
    rows = db.query(Point).filter(Point.mb_id == mb_id, Point.po_expired != 1, Point.po_use_point > 0).order_by(desc('po_expire_date', 'po_id') if config.cf_point_term else desc('po_id')).all()
    for row in rows:
        point2 = row.po_use_point
        if row.po_expired == 100 and (row.po_expire_date == '9999-12-31' or row.po_expire_date >= TIME_YMD):
            po_expired = 0
        else:
            po_expired = row.po_expired
        
        if point2 > point1:
            db.query(Point).filter(Point.po_id == row.po_id).update({Point.po_use_point: Point.po_use_point - point1, Point.po_expired: po_expired}, synchronize_session=False)
            db.commit()
            break
        else:
            db.query(Point).filter(Point.po_id == row.po_id).update({Point.po_use_point: 0, Point.po_expired: po_expired}, synchronize_session=False)
            db.commit()
            point1 = point1 - point2


# 소멸포인트 삭제
def delete_expire_point(request: Request, mb_id: str, point: int):
    config = request.state.config
    db = SessionLocal()
    
    point1 = abs(point)
    rows = db.query(Point).filter(Point.mb_id == mb_id, Point.po_expired == 1, Point.po_point >= 0, Point.po_use_point > 0).order_by(desc(Point.po_expire_date), desc(Point.po_id)).all()
    for row in rows:
        point2 = row.po_use_point
        po_expired = 0
        po_expire_date = '9999-12-31'
        if config.cf_point_term > 0:
            po_expire_date = (SERVER_TIME + timedelta(days=config.cf_point_term - 1)).strftime('%Y-%m-%d')
    
        if point2 > point1:
            db.query(Point).filter(Point.po_id == row.po_id).update({Point.po_use_point: Point.po_use_point - point1, Point.po_expired: po_expired, Point.po_expire_date: po_expire_date}, synchronize_session=False)
            db.commit()
            break
        else:
            db.query(Point).filter(Point.po_id == row.po_id).update({Point.po_use_point: 0, Point.po_expired: po_expired, Point.po_expire_date: po_expire_date}, synchronize_session=False)
            db.commit()
            point1 = point1 - point2


def domain_mail_host(request: Request, is_at: bool = True):
    domain_host = request.base_url.hostname
    
    if domain_host.startswith("www."):
        domain_host = domain_host[4:]
    
    return f"@{domain_host}" if is_at else domain_host
        

def get_memo_not_read(mb_id: str):
    '''
    메모를 읽지 않은 개수를 반환하는 함수
    '''
    db = SessionLocal()
    return db.query(Memo).filter(Memo.me_recv_mb_id == mb_id, Memo.me_read_datetime == None, Memo.me_type == 'recv').count()


def editor_path(request:Request) -> str:
    """지정한 에디터 경로를 반환하는 함수
    미지정시 그누보드 환경설정값 사용
    request.state.editor: 에디터이름
    request.state.use_editor: 에디터 사용여부 False 이면 'textarea' 반환
    """
    if not request.state.use_editor:
        return "textarea"

    editor_name = request.state.editor
    if not editor_name:
        return "textarea"

    return editor_name


def editor_macro(request: Request) -> str:
    """지정한 에디터 경로의 macros.html 파일을 반환하는 함수
    - 미지정시 그누보드 환경설정값 사용
    - request.state.editor: 에디터이름
    - request.state.use_editor: 에디터 사용여부 False 이면 'textarea'로 설정
    """
    editor_name = request.state.editor
    if not request.state.use_editor or not editor_name:
        editor_name = "textarea"

    return editor_name + "/macros.html"


def nl2br(value) -> str:
    """ \n 을 <br> 태그로 변환
    """
    return escape(value).replace('\n', Markup('<br>\n'))


popular_cache = cachetools.TTLCache(maxsize=10, ttl=300)

def get_populars(limit: int = 7, day: int = 3):
    """인기검색어 조회

    Args:
        limit (int, optional): 조회 갯수. Defaults to 7.
        day (int, optional): 오늘부터 {day}일 전. Defaults to 3.

    Returns:
        List[Popular]: 인기검색어 리스트
    """
    if popular_cache.get("populars"):
        return popular_cache.get("populars")

    db = SessionLocal()
    # 현재 날짜와 day일 전 날짜를 구한다.
    today = datetime.now()
    before = today - timedelta(days=day)
    # 현재 날짜와 day일 전 날짜 사이의 인기검색어를 조회한다.
    populars = db.query(
            Popular.pp_word,
            func.count(Popular.pp_word).label('count'),
        ).filter(
        Popular.pp_word != '',
        Popular.pp_date >= before,
        Popular.pp_date <= today
    ).group_by(Popular.pp_word).order_by(desc('count'), Popular.pp_word).limit(limit).all()
    db.close()

    popular_cache.update({"populars": populars})

    return populars


def generate_token(request: Request, action: str = ''):
    '''
    토큰 생성 함수

    Returns:
        str: 생성된 토큰
    '''
    # token = str(uuid.uuid4())  # 임의의 유일한 키 생성
    token = hash_password(action)
    request.session["ss_token"] = token
    return token


def compare_token(request: Request, token: str, action: str = ''):
    '''
    토큰 비교 함수

    Args:
        token (str): 비교할 토큰

    Returns:
        bool: 토큰이 일치하면 True, 일치하지 않으면 False
    '''
    if request.session.get("ss_token") == token and token:
        return verify_password(action, token)
    else:
        return False


lfu_cache = cachetools.LFUCache(maxsize=128)

def get_recent_poll():
    """
    최근 투표 정보 1건을 가져오는 함수
    """
    if lfu_cache.get("poll"):
        return lfu_cache.get("poll")

    db = SessionLocal()
    poll = db.query(Poll).filter(Poll.po_use == 1).order_by(Poll.po_id.desc()).first()
    db.close()

    lfu_cache.update({"poll": poll})

    return poll


def get_menus():
    """사용자페이지 메뉴 조회 함수

    Returns:
        list: 자식메뉴가 포함된 메뉴 list
    """
    if lfu_cache.get("menus"):
        return lfu_cache.get("menus")

    db = SessionLocal()
    menus = []
    # 부모메뉴 조회
    parent_menus = db.query(Menu).filter(func.length(Menu.me_code) == 2).order_by(Menu.me_order).all()
    
    for menu in parent_menus:
        parent_code = menu.me_code

        # 자식 메뉴 조회
        child_menus = db.query(Menu).filter(
            func.length(Menu.me_code) == 4,
            func.substring(Menu.me_code, 1, 2) == parent_code
        ).order_by(Menu.me_order).all()

        menu.sub = child_menus
        menus.append(menu)

    lfu_cache.update({"menus": menus})

    return menus


def get_member_level(request: Request):
    """
    request에서 회원 레벨 정보를 가져오는 함수
    """
    member = request.state.login_member

    return member.mb_level if member else 1


def auth_check_menu(request: Request, menu_key: str, attribute: str):
    '''
    관리권한 체크
    '''    
    # 최고관리자이면 처리 안함
    if request.state.is_super_admin:
        return ""

    db = SessionLocal()

    exists_member = request.state.login_member
    if not exists_member:
        return "로그인 후 이용해 주세요."

    exists_auth = db.query(Auth).filter_by(mb_id=exists_member.mb_id, au_menu=menu_key).first()
    if not exists_auth:
        return "이 메뉴에는 접근 권한이 없습니다.\n\n접근 권한은 최고관리자만 부여할 수 있습니다."

    auth_set = set(exists_auth.au_auth.split(","))
    if not attribute in auth_set:
        if attribute == "r":
            error = "읽을 권한이 없습니다."
        elif attribute == "w":
            error = "입력, 추가, 생성, 등록, 수정 권한이 없습니다."
        elif attribute == "d":
            error = "삭제 권한이 없습니다."
        else:
            error = f"속성(attribute={attribute})이 잘못 되었습니다."
        return error

    return ""


def get_unique_id(request) -> Optional[str]:
    """고유키 생성 함수
    그누보드 5의 get_uniqid

    년월일시분초00 ~ 년월일시분초99
    년(4) 월(2) 일(2) 시(2) 분(2) 초(2) 100만분의 1초(2)
    Args:
        request (Request): FastAPI Request 객체
    Returns:
        Optional[str]: 고유 아이디, DB 오류시 None
    """

    ip: str = get_client_ip(request)["client_ip"]

    while True:
        current = datetime.now()
        ten_milli_sec = str(current.microsecond)[:2].zfill(2)
        key = f"{current.strftime('%Y%m%d%H%M%S')}{ten_milli_sec}"

        with SessionLocal() as session:
            try:
                session.add(UniqId(uq_id=key, uq_ip=ip))
                session.commit()
                return key

            except IntegrityError:
                # key 중복 에러가 발생하면 다시 시도
                session.rollback()
                sleep(random.uniform(0.01, 0.02))
            except Exception as e:
                logging.log(logging.CRITICAL, 'unique table insert error', exc_info=e)
                return None


class AlertException(HTTPException):
    """스크립트 경고창 출력을 위한 예외 클래스
        - HTTPExceptiond에서 페이지 이동을 위한 url 매개변수를 추가적으로 받는다.

    Args:
        HTTPException (HTTPException): HTTP 예외 클래스
    """
    def __init__(self, detail: str = None, status_code: int = 200, url: str = None):
        self.status_code = status_code
        self.detail = detail
        self.url = url


class AlertCloseException(HTTPException):
    """스크립트 경고창 출력 및 윈도우 창 닫기를 위한 예외 클래스

    Args:
        HTTPException (HTTPException): HTTP 예외 클래스
    """
    def __init__(
        self,
        detail: Any = None,
        status_code: int = 200,
        headers: Optional[Dict[str, str]] = None,
    ) -> None:
        super().__init__(status_code=status_code, detail=detail, headers=headers) 


def is_admin(request: Request):
    """관리자 여부 확인
    """
    config = request.state.config
    if config.cf_admin.strip() == "":
        return False

    if mb_id := request.session.get("ss_mb_id", ""):
        if mb_id.strip() == config.cf_admin.strip():
            return True

    return False


def check_profile_open(open_date, config) -> bool:
    """변경일이 지나서 프로필 공개가능 여부를 반환
    Args:
        open_date (datetime): 프로필 공개일
        config (Config): config 모델
    Returns:
        bool: 프로필 공개 가능 여부
    """
    if not open_date:
        return True

    else:
        return open_date < (datetime.now() - timedelta(days=config.cf_open_modify))


def get_next_profile_openable_date(open_date: datetime, config):
    """다음 프로필 공개 가능일을 반환
    Args:
        open_date (datetime): 프로필 공개일
        config (Config): config 모델
    Returns:
        datetime: 다음 프로필 공개 가능일
    """
    cf_open_modify = config.cf_open_modify

    if open_date:
        calculated_date = datetime.strptime(open_date, "%Y-%m-%d") + timedelta(days=cf_open_modify)
    else:
        calculated_date = datetime.now() + timedelta(days=cf_open_modify)

    return calculated_date


def default_if_none(value, arg):
    """If value is None"""
    if value is None:
        return arg
    return value


def valid_email(email: str):
    # Define a basic email address regex pattern
    pattern = r'^[a-zA-Z0-9._%+-]+@[a-zA-Z0-9.-]+\.[a-zA-Z]{2,}$'

    # Use the regex pattern to match the email address
    if re.match(pattern, email):
        return True

    return False


def upload_file(upload_object, filename, path, chunck_size: int = None):
    """폼 파일 업로드
    Args:
        upload_object : form 업로드할 파일객체
        filename (str): 확장자 포함 저장할 파일명 (with ext)
        path (str): 저장할 경로
        chunck_size (int, optional): 파일 저장 단위. 기본값 1MB 로 지정
    Returns:
        str: 저장된 파일명
    """
    # 파일 저장 경로 생성
    os.makedirs(path, exist_ok=True)

    # 파일 저장 경로
    save_path = os.path.join(path, filename)
    # 파일 저장
    if chunck_size is None:
        chunck_size = 1024 * 1024
        with open(f"{save_path}", "wb") as buffer:
            shutil.copyfileobj(upload_object.file, buffer, chunck_size)
    else:
        with open(f"{save_path}", "wb") as buffer:
            shutil.copyfileobj(upload_object.file, buffer)


def get_filetime_str(file_path) -> Union[int, str]:
    """파일의 변경시간
    Args:
        file_path (str): 파일 이름포함 경로
    Returns:
        Union[int, str]: 파일 변경시간, 파일없을시 빈문자열
    """
    try:
        file_time = os.path.getmtime(file_path)
        return int(file_time)
    except FileNotFoundError:
        return ''


class StringEncrypt:
    def __init__(self, salt=''):
        if not salt:
            # You might want to implement your own salt generation logic here
            self.salt = "your_default_salt"
        else:
            self.salt = salt
        
        self.length = len(self.salt)

    def encrypt(self, str_):
        length = len(str_)
        result = ''

        for i in range(length):
            char = str_[i]
            keychar = self.salt[i % self.length]
            char = chr(ord(char) + ord(keychar))
            result += char

        result = base64.b64encode(result.encode()).decode()
        result = result.translate(str.maketrans('+/=', '._-'))

        return result

    def decrypt(self, str_):
        result = ''
        str_ = str_.translate(str.maketrans('._-', '+/='))
        str_ = base64.b64decode(str_).decode()

        length = len(str_)

        for i in range(length):
            char = str_[i]
            keychar = self.salt[i % self.length]
            char = chr(ord(char) - ord(keychar))
            result += char

        return result

# 사용 예
# enc = StringEncrypt()
# encrypted_text = enc.encrypt("hello")
# print(encrypted_text)

# decrypted_text = enc.decrypt(encrypted_text)
# print(decrypted_text)


class MyTemplates(Jinja2Templates):
    """
    Jinja2Template 설정 클래스
    """
    def __init__(self,
                 directory: Union[str, os.PathLike],
                 context_processors: dict = None,
                 globals: dict = None,
                 **env_options: Any,
                 ):
        super().__init__(directory, context_processors, **env_options)
        # 공통 env.global 설정
        self.env.globals["editor_path"] = editor_path
        self.env.globals["generate_token"] = generate_token
        self.env.globals["getattr"] = getattr
        self.env.globals["get_selected"] = get_selected

        # 사용자 템플릿, 관리자 템플릿에 따라 기본 컨텍스트와 env.global 변수를 다르게 설정
        if TEMPLATES_DIR in directory:
            self.context_processors.append(self._default_context)
        elif ADMIN_TEMPLATES_DIR in directory:
            self.context_processors.append(self._default_admin_context)

        # 추가 env.global 설정
        if globals:
            self.env.globals.update(**globals.__dict__)

    def _default_context(self, request: Request):
        # 메인페이지(main.py) latest 함수에서 templates.TemplateResponse가 추가적으로 호출되기 때문에
        # context_processors가 2번 호출된다.
        context = {
            "menus" : get_menus(),
            "poll" : get_recent_poll(),
            "populars" : get_populars(),
        }
        return context
    
    def _default_admin_context(self, request: Request):
        context = {
            "admin_menus": get_admin_menus()
        }
        return context
    

class G6FileCache():
    """파일 캐시 클래스
    """
    cache_dir = os.path.join("data", "cache")
    cache_secret_key = None

    def __init__(self):
        # 캐시 디렉토리가 없으면 생성
        if not os.path.exists(self.cache_dir):
            os.makedirs(self.cache_dir)
        
    def get_cache_secret_key(self):
        """
        캐시 비밀키를 반환하는 함수
        """
        # 캐시된 값이 있다면, 해당 값을 반환
        if self.cache_secret_key:
            return self.cache_secret_key

        # 서버 소프트웨어 및 DOCUMENT_ROOT 값을 해싱하여 6자리 문자열 생성
        server_software = os.environ.get("SERVER_SOFTWARE", "")
        document_root = os.environ.get("DOCUMENT_ROOT", "")
        combined_data = server_software + document_root
        self.cache_secret_key = hashlib.md5(combined_data.encode()).hexdigest()[:6]

        return self.cache_secret_key
    
    def get(self, cache_file: str):
        """
        캐시된 파일이 있으면 파일을 읽어서 반환
        """
        if os.path.exists(cache_file):
            with open(cache_file, "r", encoding="utf-8") as f:
                return f.read()
        return None
    
    def create(self, data: str, cache_file: str):
        """
        cache_file을 생성하는 함수
        """
        with open(cache_file, "w", encoding="utf-8") as f:
            f.write(data)

    def delete(self, cache_file: str):
        """
        cache_file을 삭제하는 함수
        """
        if os.path.exists(cache_file):
            os.remove(cache_file)

    def delete_prefix(self, prefix: str):
        """
        prefix로 시작하는 캐시 파일을 모두 삭제하는 함수
        """
        for file in os.listdir(self.cache_dir):
            if file.startswith(prefix):
                os.remove(os.path.join(self.cache_dir, file))


SMTP_SERVER = os.getenv("SMTP_SERVER")
SMTP_PORT = os.getenv("SMTP_PORT")
SMTP_USERNAME = os.getenv("SMTP_USERNAME")
SMTP_PASSWORD = os.getenv("SMTP_PASSWORD")

# 메일 발송
# return 은 수정 필요
def mailer(email: str, subject: str, body: str):
    to_emails = email.split(',') if ',' in email else [email]
    for to_email in to_emails:
        try:
            msg = MIMEMultipart()
            msg['From'] = SMTP_USERNAME
            msg['To'] = to_email
            msg['Subject'] = subject
            
            # Assuming body is HTML, if not change 'html' to 'plain'
            msg.attach(MIMEText(body, 'html'))  

            with smtplib.SMTP(SMTP_SERVER, int(SMTP_PORT)) as server:
                if SMTP_USERNAME and SMTP_PASSWORD:
                    server.starttls()
                    server.login(SMTP_USERNAME, SMTP_PASSWORD)
                text = msg.as_string()
                server.sendmail(SMTP_USERNAME, to_email, text)

        except Exception as e:
            print(f"Error sending email to {to_email}: {e}")

<<<<<<< HEAD
    return {"message": f"Emails sent successfully to {', '.join(to_emails)}"}


def is_none_datetime(input_date: Union[date, str]) -> bool:
    """date, datetime 이 0001, 0000 등 유효하지 않은 날짜인지 확인하는 함수
    0001, mysql 5.7이하 0000,
    """
    if isinstance(input_date, str):  # pymysql 라이브러리는 '0000', 12월 32일등 잘못된 날짜 일때 str 타입반환.
        return True

    if input_date.strftime("%Y")[:2] == "00":
        return True

    return False
=======
    return {"message": f"Emails sent successfully to {', '.join(to_emails)}"}                                
               
                




def latest(request: Request, skin_dir='', bo_table='', rows=10, subject_len=40):
    """최신글 목록 HTML 출력

    Args:
        request (Request): _description_
        skin_dir (str, optional): 스킨 경로. Defaults to ''.
        bo_table (str, optional): 게시판 코드. Defaults to ''.
        rows (int, optional): 노출 게시글 수. Defaults to 10.
        subject_len (int, optional): 제목길이 제한. Defaults to 40.

    Returns:
        str: 최신글 HTML
    """
    templates = MyTemplates(directory=TEMPLATES_DIR)

    if not skin_dir:
        skin_dir = 'basic'

    g6_file_cache = G6FileCache()
    cache_filename = f"latest-{bo_table}-{skin_dir}-{rows}-{subject_len}-{g6_file_cache.get_cache_secret_key()}.html"
    cache_file = os.path.join(g6_file_cache.cache_dir, cache_filename)

    # 캐시된 파일이 있으면 파일을 읽어서 반환
    if os.path.exists(cache_file):
        return g6_file_cache.get(cache_file)
    
    db = SessionLocal()
    board = db.query(Board).filter(Board.bo_table == bo_table).first()
    
    Write = dynamic_create_write_table(bo_table)
    writes = db.query(Write).filter(Write.wr_is_comment == False).order_by(Write.wr_num).limit(rows).all()
    for write in writes:
        write.is_notice = write.wr_id in board.bo_notice.split(",")
        write.subject = write.wr_subject[:subject_len]
        write.icon_hot = write.wr_hit >= 100
        write.icon_new = write.wr_datetime > (datetime.now() - timedelta(days=1))
        write.icon_file = BoardFileManager(board, write.wr_id).is_exist()
        write.icon_link = write.wr_link1 or write.wr_link2
        write.icon_reply = write.wr_reply
        write.datetime = write.wr_datetime.strftime("%y-%m-%d")
    
    context = {
        "request": request,
        "writes": writes,
        "bo_table": bo_table,
        "bo_subject": board.bo_subject,
    }
    temp = templates.TemplateResponse(f"latest/{skin_dir}.html", context)
    temp_decode = temp.body.decode("utf-8")

    # 캐시 파일 생성
    g6_file_cache.create(temp_decode, cache_file)

    return temp_decode


def get_newwins(request: Request):
    """
    레이어 팝업 목록 조회
    """
    db = SessionLocal()

    now = datetime.now().strftime("%Y-%m-%d %H:%M:%S")
    current_division = "comm" # comm, both, shop
    newwins = db.query(NewWin).filter(
        NewWin.nw_begin_time <= now,
        NewWin.nw_end_time >= now,
        NewWin.nw_device.in_(["both", request.state.device]),
        NewWin.nw_division.in_(["both", current_division]),
    ).order_by(NewWin.nw_id.asc()).all()

    # "hd_pops_" + nw_id 이름으로 선언된 쿠키가 있는지 확인하고 있다면 팝업을 제거
    newwins = [newwin for newwin in newwins if not request.cookies.get("hd_pops_" + str(newwin.nw_id))]

    return newwins


def datetime_format(date: datetime, format="%Y-%m-%d %H:%M:%S"):
    """
    날짜 포맷팅
    """
    if not date:
        return ""

    return date.strftime(format)


def insert_board_new(bo_table: str, write: object):
    """
    최신글 테이블 등록 함수
    """
    db = SessionLocal()

    new = BoardNew()
    new.bo_table = bo_table
    new.wr_id = write.wr_id
    new.wr_parent = write.wr_parent
    new.mb_id = write.mb_id
    db.add(new)
    db.commit()


# TODO:
# 7. 이미지, 동영상 업로드 파일 확인 (cf_image_extension, cf_movie_extension)
# 8. 업로드 사이즈 체크 (bo_upload_size)
class BoardFileManager():
    model = BoardFile

    def __init__(self, board: Board, wr_id: int = None):
        self.board = board
        self.bo_table = board.bo_table
        self.wr_id = wr_id
        self.db = SessionLocal()

    def is_exist(self, bo_table: str = None, wr_id: int = None):
        """게시글에 파일이 있는지 확인

        Returns:
            bool: 파일이 존재하면 True, 없으면 False
        """
        bo_table = bo_table or self.bo_table
        wr_id = wr_id or self.wr_id

        query = self.db.query(self.model).filter_by(bo_table=bo_table, wr_id=wr_id)

        return self.db.query(literal(True)).filter(query.exists()).scalar()
    
    def get_board_files(self):
        """업로드된 파일 목록을 가져온다.

        Returns:
            list[BoardFile]: 업로드된 파일 목록
        """
        return self.db.query(self.model).filter_by(
            bo_table=self.bo_table,
            wr_id=self.wr_id
        ).all()
    
    def get_board_files_by_form(self):
        """입력/수정 폼에서 사용할 파일 목록을 가져온다.

        Returns:
            list[BoardFile]: 업로드된 파일 목록 
        """
        config_count = int(self.board.bo_upload_count) or 0
        upload_count = config_count
        if self.wr_id:
            query = self.db.query(self.model).filter_by(bo_table=self.bo_table, wr_id=self.wr_id)
            uploaded_count = query.count()
            uploaded_files = query.all()
            # 파일 카운트는 업로드된 파일 수와 설정된 값 중 큰 수로 설정한다.
            upload_count = (uploaded_count if uploaded_count > config_count else config_count) - uploaded_count
        else:
            uploaded_files = []

        # 업로드 파일 + 빈 객체
        files = uploaded_files + [self.model() for _ in range(upload_count)]

        return files

    def get_board_files_by_type(self, request: Request):
        """업로드된 파일 목록을 파일과 이미지로 분리한다.

        Args:
            request (Request): Request 객체

        Returns:
            list[BoardFile]: 파일 목록
            list[BoardFile]: 이미지 목록
        """
        config = request.state.config
        board_files = self.get_board_files()
        images = []
        files = []
        for file in board_files:
            ext = file.bf_source.split('.')[-1]
            if ext in config.cf_image_extension:
                images.append(file)
            else:
                files.append(file)

        return images, files

    def get_board_file(self, bf_no: int):
        """업로드된 파일을 가져온다.

        Args:
            bf_no (int): 파일 순번

        Returns:
            BoardFile: 업로드된 파일
        """
        return self.db.query(self.model).filter_by(bo_table=self.bo_table, wr_id=self.wr_id, bf_no=bf_no).first()
    
    def get_filename(self, filename: str):
        """파일이름을 생성한다.

        Args:
            filename (str): 업로드 파일이름

        Returns:
            str: 파일이름
        """
        return os.urandom(16).hex() + "." + filename.split(".")[-1]
    
    def insert_board_file(self, bf_no: int, directory: str, filename: str, file: UploadFile, content: str = "", bo_table: str = None, wr_id: int = None):
        """게시글의 파일을 추가한다.

        Args:
            bf_no (int): 파일 순번
            directory (str): 파일 저장 경로
            file (UploadFile): 업로드 파일
            content (str, optional): 파일 설명. Defaults to "".
            bo_table (str, optional): 게시판 테이블명. Defaults to None.
            wr_id (int, optional): 게시글 아이디. Defaults to None.
        """
        board_file = self.model()
        board_file.bo_table = bo_table or self.bo_table
        board_file.wr_id = wr_id or self.wr_id
        board_file.bf_no = bf_no
        board_file.bf_source = file.filename
        board_file.bf_file = f"{directory}/{filename}"
        board_file.bf_download = 0
        board_file.bf_content = content
        board_file.bf_filesize = file.size
        self.db.add(board_file)
        self.db.commit()
    
    def update_board_file(self, board_file: model, directory: str, filename: str, file: UploadFile, content: str = "", bo_table: str = None, wr_id: int = None):
        """게시글의 파일을 수정한다.

        Args:
            board_file (model): BoardFile 모델
            directory (str): 파일 저장 경로
            file (UploadFile): 업로드 파일
            content (str, optional): 파일 설명. Defaults to "".
        """
        if bo_table:
            board_file.bo_table = bo_table
        if wr_id:
            board_file.wr_id = wr_id
        board_file.bf_source = file.filename
        board_file.bf_file = f"{directory}/{filename}"
        board_file.bf_download = 0
        board_file.bf_content = content
        board_file.bf_filesize = file.size
        self.db.commit()

    def update_download_count(self, board_file: model):
        """다운로드 횟수를 증가시킨다.

        Args:
            board_file (model): BoardFile 모델
        """
        board_file.bf_download += 1
        self.db.commit()

    def move_board_files(self, directory: str, target_bo_table: str, target_wr_id: int):
        """게시글의 파일을 이동한다.

        Args:
            target_bo_table (str): 이동할 게시판 테이블명
            target_wr_id (int): 이동할 게시글 아이디
        """
        directory = os.path.join(directory, target_bo_table)
        make_directory(directory)

        if self.wr_id and target_wr_id:
            board_files = self.get_board_files()
            for board_file in board_files:
                file = self.create_upload_file_from_path(board_file.bf_file)
                file.filename = board_file.bf_source
                file.size = board_file.bf_filesize
                filename = self.get_filename(file.filename)

                # 파일 이동 및 정보 업데이트
                self.move_file(board_file.bf_file, f"{directory}/{filename}")
                self.update_board_file(board_file, directory, filename, file, board_file.bf_content, target_bo_table, target_wr_id)
                board_file.bo_table = target_bo_table
                board_file.wr_id = target_wr_id

            self.db.commit()

    def copy_board_files(self, directory : str, target_bo_table: str, target_wr_id: int):
        """게시글의 파일을 복사한다.

        Args:
            target_bo_table (str): 복사할 게시판 테이블명
            target_wr_id (int): 복사할 게시글 아이디
        """
        directory = os.path.join(directory, target_bo_table)
        make_directory(directory)

        if self.wr_id and target_wr_id:
            board_files = self.get_board_files()
            for board_file in board_files:
                file = self.create_upload_file_from_path(board_file.bf_file)
                file.filename = board_file.bf_source
                file.size = board_file.bf_filesize
                filename = self.get_filename(file.filename)
                
                # 파일 복사 및 정보 추가
                self.copy_file(board_file.bf_file, f"{directory}/{filename}")
                self.insert_board_file(board_file.bf_no, directory, filename, file, board_file.bf_content, target_bo_table, target_wr_id)
        
    def delete_board_file(self, bf_no: int):
        """게시글의 파일을 삭제한다.

        Args:
            bf_no (int): 파일 순번
        """
        if self.wr_id and bf_no:
            board_file = self.get_board_file(bf_no)
            self.remove_file(board_file.bf_file)
            self.db.delete(board_file)
            self.db.commit()

    def delete_board_files(self):
        """게시글의 파일을 삭제한다.
        """
        if self.wr_id:
            board_files = self.get_board_files()
            for board_file in board_files:
                self.remove_file(board_file.bf_file)
                self.db.delete(board_file)
            self.db.commit()

    def upload_file(self, directory: str, filename: str, file: UploadFile):
        """파일을 업로드한다.

        Args:
            directory (str): 파일 저장 경로
            filename (str): 파일이름
            file (UploadFile): 업로드 파일
        """
        if file and file.filename:
            with open(f"{directory}/{filename}", "wb") as buffer:
                shutil.copyfileobj(file.file, buffer)
    
    def move_file(self, origin: str, target: str):
        """파일을 이동한다.

        Args:
            origin (str): 원본 파일 경로
            target (str): 이동할 파일 경로
        """
        if os.path.exists(origin):
            shutil.move(origin, target)

    def copy_file(self, origin: str, target: str):
        """파일을 복사한다.

        Args:
            origin (str): 원본 파일 경로
            target (str): 복사할 파일 경로
        """
        if os.path.exists(origin):
            shutil.copy(origin, target)

    def remove_file(self, path: str):
        """파일을 삭제한다.

        Args:
            path (str): 파일 경로
        """
        if os.path.exists(path):
            os.remove(path)
    
    def create_upload_file_from_path(self, path: str):
        """파일 경로로 UploadFile 객체를 생성한다.

        Args:
            path (str): 파일 경로

        Returns:
            UploadFile: 업로드 파일
        """
        with open(path, "rb") as f:
            return UploadFile(f, filename=os.path.basename(path))
>>>>>>> 2d068367
<|MERGE_RESOLUTION|>--- conflicted
+++ resolved
@@ -1580,7 +1580,6 @@
         except Exception as e:
             print(f"Error sending email to {to_email}: {e}")
 
-<<<<<<< HEAD
     return {"message": f"Emails sent successfully to {', '.join(to_emails)}"}
 
 
@@ -1595,12 +1594,6 @@
         return True
 
     return False
-=======
-    return {"message": f"Emails sent successfully to {', '.join(to_emails)}"}                                
-               
-                
-
-
 
 
 def latest(request: Request, skin_dir='', bo_table='', rows=10, subject_len=40):
@@ -1981,5 +1974,4 @@
             UploadFile: 업로드 파일
         """
         with open(path, "rb") as f:
-            return UploadFile(f, filename=os.path.basename(path))
->>>>>>> 2d068367
+            return UploadFile(f, filename=os.path.basename(path))