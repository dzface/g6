--- conflicted
+++ resolved
@@ -1009,34 +1009,18 @@
     return db.query(Memo).filter(Memo.me_recv_mb_id == mb_id, Memo.me_read_datetime == None, Memo.me_type == 'recv').count()
 
 
-<<<<<<< HEAD
-def get_editor_path(request) -> str:
-=======
-def editor_path(request: Optional = None) -> str:
->>>>>>> c7e924df
+def editor_path(request) -> str:
     """지정한 에디터 경로를 반환하는 함수
     미지정시 그누보드 환경설정값 사용
     request.state.editor_name 값이 있으면 그 값을 사용
 
     """
-<<<<<<< HEAD
     if not request.state.use_editor:
         return "textarea"
 
     if editor_name := request.state.editor:
         return editor_name
 
-=======
-    if not request.state.use_dhtml_editor:
-        return "textarea"
-
-    if editor_name := request.state.editor_name:
-        return editor_name
-
-    config = request.state.config
-    return config.cf_editor if config.cf_editor else "textarea"
-
->>>>>>> c7e924df
 
 def nl2br(value) -> str:
     """ \n 을 <br> 태그로 변환
