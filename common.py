--- conflicted
+++ resolved
@@ -10,13 +10,8 @@
 from markupsafe import Markup, escape
 from passlib.context import CryptContext
 from sqlalchemy import Index, asc, desc, and_, or_, func, extract
-<<<<<<< HEAD
-from sqlalchemy.orm import load_only, Session
-from models import Config, Member, Memo, Board, Group, Point, Visit, VisitSum
-=======
 from sqlalchemy.orm import load_only
 from models import Config, Member, Memo, Board, Group, Point, Popular, Visit, VisitSum
->>>>>>> e80f35c3
 from models import WriteBaseModel
 from database import SessionLocal, engine
 from datetime import datetime, timedelta, date, time
@@ -997,10 +992,6 @@
     '''
     db = SessionLocal()
     return db.query(Memo).filter(Memo.me_recv_mb_id == mb_id, Memo.me_read_datetime == None, Memo.me_type == 'recv').count()
-<<<<<<< HEAD
-            
-=======
->>>>>>> e80f35c3
 
 
 def get_editor_path(editor_name: Optional[str] = None) -> str:
@@ -1019,9 +1010,6 @@
 def nl2br(value) -> str:
     """ \n 을 <br> 태그로 변환
     """
-<<<<<<< HEAD
-    return escape(value).replace('\n', Markup('<br>\n'))
-=======
     return escape(value).replace('\n', Markup('<br>\n'))
 
 
@@ -1051,4 +1039,3 @@
     db.close()
 
     return popular_list
->>>>>>> e80f35c3
