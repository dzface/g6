--- conflicted
+++ resolved
@@ -15,11 +15,7 @@
 from sqlalchemy import Index, asc, desc, and_, or_, func, extract
 from sqlalchemy.exc import IntegrityError
 from sqlalchemy.orm import load_only, Session
-<<<<<<< HEAD
-from models import Config, Member, Memo, Board, Group, Point, Popular, Visit, VisitSum, UniqId
-=======
-from models import Config, Member, Memo, Board, Group, Point, Poll, Popular, Visit, VisitSum
->>>>>>> a98f9830
+from models import Config, Member, Memo, Board, Group, Point, Poll, Popular, Visit, VisitSum, UniqId
 from models import WriteBaseModel
 from database import SessionLocal, engine, DB_TABLE_PREFIX
 from datetime import datetime, timedelta, date, time
@@ -1099,40 +1095,6 @@
         return False
 
 
-<<<<<<< HEAD
-def get_unique_id(request) -> Optional[str]:
-    """고유키 생성 함수
-    그누보드 5의 get_uniqid
-
-    년월일시분초00 ~ 년월일시분초99
-    년(4) 월(2) 일(2) 시(2) 분(2) 초(2) 100만분의 1초(2)
-    Args:
-        request (Request): FastAPI Request 객체
-    Returns:
-        Optional[str]: 고유 아이디, DB 오류시 None
-    """
-
-    ip: str = get_client_ip(request)["client_ip"]
-
-    while True:
-        current = datetime.now()
-        ten_milli_sec = str(current.microsecond)[:2].zfill(2)
-        key = f"{current.strftime('%Y%m%d%H%M%S')}{ten_milli_sec}"
-
-        with SessionLocal() as session:
-            try:
-                session.add(UniqId(uq_id=key, uq_ip=ip))
-                session.commit()
-                return key
-
-            except IntegrityError:
-                # key 중복 에러가 발생하면 다시 시도
-                session.rollback()
-                sleep(random.uniform(0.01, 0.02))
-            except Exception as e:
-                logging.log(logging.CRITICAL, 'unique table insert error', exc_info=e)
-                return None
-=======
 def get_poll(request: Request):
     db = SessionLocal()
     poll = db.query(Poll).filter(Poll.po_use == 1).order_by(Poll.po_id.desc()).first()
@@ -1181,4 +1143,37 @@
         return error
 
     return ""
->>>>>>> a98f9830
+
+
+def get_unique_id(request) -> Optional[str]:
+    """고유키 생성 함수
+    그누보드 5의 get_uniqid
+
+    년월일시분초00 ~ 년월일시분초99
+    년(4) 월(2) 일(2) 시(2) 분(2) 초(2) 100만분의 1초(2)
+    Args:
+        request (Request): FastAPI Request 객체
+    Returns:
+        Optional[str]: 고유 아이디, DB 오류시 None
+    """
+
+    ip: str = get_client_ip(request)["client_ip"]
+
+    while True:
+        current = datetime.now()
+        ten_milli_sec = str(current.microsecond)[:2].zfill(2)
+        key = f"{current.strftime('%Y%m%d%H%M%S')}{ten_milli_sec}"
+
+        with SessionLocal() as session:
+            try:
+                session.add(UniqId(uq_id=key, uq_ip=ip))
+                session.commit()
+                return key
+
+            except IntegrityError:
+                # key 중복 에러가 발생하면 다시 시도
+                session.rollback()
+                sleep(random.uniform(0.01, 0.02))
+            except Exception as e:
+                logging.log(logging.CRITICAL, 'unique table insert error', exc_info=e)
+                return None
