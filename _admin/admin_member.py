from typing import List, Optional
from fastapi import APIRouter, Depends, Query, Request, Form, HTTPException
from fastapi.responses import RedirectResponse
from fastapi.templating import Jinja2Templates
from sqlalchemy import asc, desc
from sqlalchemy.orm import Session
from database import get_db
import models 
import datetime
from common import *
from dataclassform import MemberForm

router = APIRouter()
templates = Jinja2Templates(directory=ADMIN_TEMPLATES_DIR)
# 파이썬 함수 및 변수를 jinja2 에서 사용할 수 있도록 등록
templates.env.globals['getattr'] = getattr
templates.env.globals['today'] = SERVER_TIME.strftime("%Y%m%d")
templates.env.globals['get_selected'] = get_selected
templates.env.globals['get_member_level_select'] = get_member_level_select
templates.env.globals['get_admin_menus'] = get_admin_menus
templates.env.globals['generate_one_time_token'] = generate_one_time_token

MEMBER_MENU_KEY = "200100"

@router.get("/member_list")
async def member_list(request: Request, db: Session = Depends(get_db), search_params: dict = Depends(common_search_query_params)):
    '''
    회원관리 목록
    '''
    request.session["menu_key"] = MEMBER_MENU_KEY
    
    result = select_query(
                request, 
                models.Member, 
                search_params, 
                same_search_fields = ["mb_level"], 
                prefix_search_fields = ["mb_name", "mb_nick", "mb_tel", "mb_hp", "mb_datetime", "mb_recommend"]
            )
    
    query_string = generate_query_string(request)
    
    context = {
        "request": request,
        "members": result['rows'],
        "admin": request.state.login_member, # 로그인해 있는 회원을 관리자로 간주함
        "total_count": result['total_count'],
        "paging": get_paging(request, search_params['current_page'], result['total_count'], f"/admin/member_list?{query_string}&page="),
    }
    return templates.TemplateResponse("member_list.html", context)


@router.post("/member_list_update")
async def member_list_update(request: Request, db: Session = Depends(get_db),
        token: Optional[str] = Form(...),
        checks: Optional[List[int]] = Form(None, alias="chk[]"),
        mb_id: Optional[List[str]] = Form(None, alias="mb_id[]"),
        mb_certify: Optional[List[str]] = Form(None, alias="mb_certify[]"),
        mb_open: Optional[List[int]] = Form(None, alias="mb_open[]"),
        mb_mailling: Optional[List[int]] = Form(None, alias="mb_mailling[]"),
        mb_sms: Optional[List[int]] = Form(None, alias="mb_sms[]"),
        mb_adult: Optional[List[int]] = Form(None, alias="mb_adult[]"),
        mb_intercept_date: Optional[List[int]] = Form(None, alias="mb_intercept_date[]"),
        mb_level: Optional[List[str]] = Form(None, alias="mb_level[]"),
        act_button: Optional[str] = Form(...),
        ):

    # if not token or not validate_one_time_token(token, 'update'):
    #     return templates.TemplateResponse("alert.html", {"request": request, "errors": ["토큰값이 일치하지 않습니다."]})    
    query_string = generate_query_string(request)

    if act_button == "선택삭제":
        for i in checks:
            member = db.query(models.Member).filter(models.Member.mb_id == mb_id[i]).first()
            if member:
                
                # // 이미 삭제된 회원은 제외
                # if(preg_match('#^[0-9]{8}.*삭제함#', $mb['mb_memo']))
                #     return
                # 이미 삭제된 회원은 제외
                if re.match(r'^[0-9]{8}.*삭제함', member.mb_memo):
                    continue
                
                # member 의 경우 레코드를 삭제하는게 아니라 mb_id 를 남기고 모두 제거
                # $sql = " update {$g5['member_table']} set mb_password = '', mb_level = 1, mb_email = '', mb_homepage = '', mb_tel = '', mb_hp = '', mb_zip1 = '', mb_zip2 = '', mb_addr1 = '', mb_addr2 = '', mb_addr3 = '', mb_point = 0, mb_profile = '', mb_birth = '', mb_sex = '', mb_signature = '', mb_memo = '".date('Ymd', G5_SERVER_TIME)." 삭제함\n".sql_real_escape_string($mb['mb_memo'])."', mb_certify = '', mb_adult = 0, mb_dupinfo = '' where mb_id = '{$mb_id}' ";
                member.mb_password = ''
                member.mb_level = 1
                member.mb_email = ''
                member.mb_homepage = ''
                member.mb_tel = ''
                member.mb_hp = ''
                member.mb_zip1 = ''
                member.mb_zip2 = ''
                member.mb_addr1 = ''
                member.mb_addr2 = ''
                member.mb_addr3 = ''
                member.mb_point = 0
                member.mb_profile = ''
                member.mb_birth = ''
                member.mb_sex = ''
                member.mb_signature = ''
                member.mb_memo = f"{SERVER_TIME.strftime('%Y%m%d')} 삭제함\n{member.mb_memo}"
                member.mb_certify = ''
                member.mb_adult = 0
                member.mb_dupinfo = ''
                db.commit()
                # 나머지 테이블에서도 삭제
                # 포인트 테이블에서 삭제
                
                # 그룹접근가능 테이블에서 삭제
                
                # 쪽지 테이블에서 삭제
                
                # 스크랩 테이블에서 삭제
                
                # 관리권한 테이블에서 삭제
                
                # 그룹관리자인 경우 그룹관리자를 공백으로
                db.query(models.Group).filter(models.Group.gr_admin == mb_id[i]).update({models.Group.gr_admin: ''})                
                db.commit()
                
                # 게시판관리자인 경우 게시판관리자를 공백으로
                db.query(models.Board).filter(models.Board.bo_admin == mb_id[i]).update({models.Board.bo_admin: ''})                
                db.commit()
                
                # 소셜로그인에서 삭제 또는 해제
                
                # 아이콘 삭제
                
                # 프로필 이미지 삭제

            return RedirectResponse(f"/admin/member_list?{query_string}", status_code=303)

    # 선택수정
    # print(mb_open)
    for i in checks:
        member = db.query(models.Member).filter(models.Member.mb_id == mb_id[i]).first()
        if member:
            member.mb_certify = mb_certify[i]
            # print(get_from_list(mb_open, i, 0))
            member.mb_open = get_from_list(mb_open, i, 0)
            member.mb_mailling = get_from_list(mb_mailling, i, 0)
            member.mb_sms = get_from_list(mb_sms, i, 0)
            member.mb_adult = get_from_list(mb_adult, i, 0)
            member.mb_intercept_date = datetime.now().strftime('%Y%m%d') if get_from_list(mb_intercept_date, i, 0) else ""
            member.mb_level = mb_level[i]
            
            # board.bo_read_point = int(bo_read_point[i]) if bo_read_point[i] is not None and bo_read_point[i].isdigit() else 0
            # board.bo_write_point = int(bo_write_point[i]) if bo_write_point[i] is not None and bo_write_point[i].isdigit() else 0
            # board.bo_comment_point = int(bo_comment_point[i]) if bo_comment_point[i] is not None and bo_comment_point[i].isdigit() else 0
            # board.bo_download_point = int(bo_download_point[i]) if bo_download_point[i] is not None and bo_download_point[i].isdigit() else 0
            
            # # try:
            # #     board.bo_use_sns = 1 if i in bo_use_sns is not None else 0
            # # except (TypeError, IndexError):
            # #     board.bo_use_sns = 0
            # board.bo_use_sns = get_from_list(bo_use_sns, i, 0)
            # board.bo_use_search = get_from_list(bo_use_search, i, 0)
            
            # checkbox 에 값을 집어 넣는것 까지 하다가 어느 정도 결과가 나와서 퇴근함 kagla 230922 17:50
            # checkbox 에 value = 0, 1, 2, 3... n 으로 증가시켜야 함 (주의)
    
<<<<<<< HEAD
    members = db.query(models.Member).all()
    return templates.TemplateResponse("member_list.html", {"request": request, "members": members})
=======
            # board.bo_order = int(bo_order[i]) if bo_order[i] is not None and bo_order[i].isdigit() else 0
            # board.bo_device = bo_device[i] if bo_device[i] is not None else ""
            db.commit()
            
    return RedirectResponse(f"/admin/member_list?{query_string}", status_code=303)

>>>>>>> c397bc11

@router.get("/member_form")
def member_form_add(request: Request, db: Session = Depends(get_db)):
    '''
    회원추가 폼
    '''
    request.session["menu_key"] = MEMBER_MENU_KEY

    token = hash_password(hash_password("")) # 토큰값을 아무도 알수 없게 만듬
    request.session["token"] = token   
    
    return templates.TemplateResponse("member_form.html", {"request": request, "member": None, "token": token })
<<<<<<< HEAD
=======

>>>>>>> c397bc11

# 회원수정 폼
@router.get("/member_form/{mb_id}")
def member_form_edit(mb_id: str, request: Request, db: Session = Depends(get_db)):
    '''
    회원수정 폼
    '''
    request.session["menu_key"] = MEMBER_MENU_KEY
    
    sst = request.state.sst
    sod = request.state.sod
    sfl = request.state.sfl
    stx = request.state.stx
    page = request.state.page
    # print(request.state.sfl)
    
    request.session["menu_key"] = MEMBER_MENU_KEY


    member = db.query(models.Member).filter(models.Member.mb_id == mb_id).first()
    if not member:
        raise HTTPException(status_code=404, detail=f"{mb_id} is not found.")

    # 토큰값을 회원아이디로 만들어 세션에 저장하고 수정시 넘어오는 토큰값을 비교하여 수정 상태임을 확인
    token = hash_password(mb_id)
    request.session["token"] = token
    
    return templates.TemplateResponse("member_form.html", {"request": request, "member": member, "token": token })

# DB등록 및 수정
@router.post("/member_form_update")
def member_form_update(
        request: Request, db: Session = Depends(get_db),
        token: str = Form(...),
        mb_id: str = Form(...),
        mb_certify_case: Optional[str] = Form(default=""),
        form_data: MemberForm = Depends(),
        ):
    
    if validate_one_time_token(token, 'insert'):
        existing_member = db.query(models.Member).filter(models.Member.mb_id == mb_id).first()
        if existing_member:
            errors = [f"{mb_id} 회원아이디가 이미 존재합니다. (등록불가)"]
            return templates.TemplateResponse("alert.html", {"request": request, "errors": errors})
        
        new_member = models.Member(mb_id=mb_id, **form_data.__dict__)
        
        if mb_certify_case and form_data.mb_certify:
            new_member.mb_certify = mb_certify_case
            new_member.mb_adult = form_data.mb_adult
        else:
            new_member.mb_certify = ''
            new_member.mb_adult = 0
        
        if form_data.mb_password:
            new_member.mb_password = hash_password(form_data.mb_password)               
        else:
            # 비밀번호가 없다면 현재시간으로 해시값을 만든후 다시 해시 (알수없게 만드는게 목적)
            new_member.mb_password = hash_password(hash_password(TIME_YMDHIS)) 
            
        db.add(new_member)
        db.commit()
        
    elif validate_one_time_token(token, 'update'):
        existing_member = db.query(models.Member).filter(models.Member.mb_id == mb_id).first()
        if not existing_member:
            errors = [f"{mb_id} 회원아이디가 존재하지 않습니다. (수정불가)"]
            return templates.TemplateResponse("alert.html", {"request": request, "errors": errors})

        # 폼 데이터 반영 후 commit
        for field, value in form_data.__dict__.items():
            setattr(existing_member, field, value)
        
        # 비밀번호가 있다면 (수정했다면) : 수정에서는 비밀번호를 입력하지 않아도 됨 (선택사항)
        if form_data.mb_password:
            existing_member.mb_password = hash_password(form_data.mb_password)
            
        db.commit()
        
    else:
        return templates.TemplateResponse("alert.html", {"request": request, "errors": ["잘못된 접근입니다."]})
        
    return RedirectResponse(url=f"/admin/member_form/{mb_id}", status_code=302)<|MERGE_RESOLUTION|>--- conflicted
+++ resolved
@@ -159,17 +159,12 @@
             # checkbox 에 값을 집어 넣는것 까지 하다가 어느 정도 결과가 나와서 퇴근함 kagla 230922 17:50
             # checkbox 에 value = 0, 1, 2, 3... n 으로 증가시켜야 함 (주의)
     
-<<<<<<< HEAD
-    members = db.query(models.Member).all()
-    return templates.TemplateResponse("member_list.html", {"request": request, "members": members})
-=======
             # board.bo_order = int(bo_order[i]) if bo_order[i] is not None and bo_order[i].isdigit() else 0
             # board.bo_device = bo_device[i] if bo_device[i] is not None else ""
             db.commit()
             
     return RedirectResponse(f"/admin/member_list?{query_string}", status_code=303)
 
->>>>>>> c397bc11
 
 @router.get("/member_form")
 def member_form_add(request: Request, db: Session = Depends(get_db)):
@@ -182,10 +177,7 @@
     request.session["token"] = token   
     
     return templates.TemplateResponse("member_form.html", {"request": request, "member": None, "token": token })
-<<<<<<< HEAD
-=======
-
->>>>>>> c397bc11
+
 
 # 회원수정 폼
 @router.get("/member_form/{mb_id}")
