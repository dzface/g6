--- conflicted
+++ resolved
@@ -633,29 +633,6 @@
     me_order = Column(Integer, nullable=False, default=0)
     me_use = Column(TINYINT, nullable=False, default=0)
     me_mobile_use = Column(TINYINT, nullable=False, default=0)
-<<<<<<< HEAD
-
-
-class Memo(Base):
-    '''
-    쪽지 테이블
-    '''
-    __tablename__ = 'g6_memo'
-    
-    me_id = Column(Integer, primary_key=True, autoincrement=True)
-    me_recv_mb_id = Column(String(20), nullable=False, default='')
-    me_send_mb_id = Column(String(20), nullable=False, default='')
-    me_send_datetime = Column(DateTime, nullable=False, default=datetime.now())
-    me_read_datetime = Column(DateTime, nullable=True)
-    me_memo = Column(Text, nullable=False)
-    me_send_id = Column(Integer, nullable=False, default=0)
-    me_type = Column(Enum('send', 'recv'), nullable=False, default='recv')
-    me_send_ip = Column(String(100), nullable=False, default='')
-    
-    # 종속관계
-    # recv_member = relationship("Member", foreign_keys=[me_recv_mb_id])
-    # send_member = relationship("Member", foreign_keys=[me_send_mb_id])
-=======
     
     
 # CREATE TABLE `g5_point` (
@@ -695,4 +672,24 @@
     
     
     
->>>>>>> c397bc11
+
+
+class Memo(Base):
+    '''
+    쪽지 테이블
+    '''
+    __tablename__ = 'g6_memo'
+    
+    me_id = Column(Integer, primary_key=True, autoincrement=True)
+    me_recv_mb_id = Column(String(20), nullable=False, default='')
+    me_send_mb_id = Column(String(20), nullable=False, default='')
+    me_send_datetime = Column(DateTime, nullable=False, default=datetime.now())
+    me_read_datetime = Column(DateTime, nullable=True)
+    me_memo = Column(Text, nullable=False)
+    me_send_id = Column(Integer, nullable=False, default=0)
+    me_type = Column(Enum('send', 'recv'), nullable=False, default='recv')
+    me_send_ip = Column(String(100), nullable=False, default='')
+    
+    # 종속관계
+    # recv_member = relationship("Member", foreign_keys=[me_recv_mb_id])
+    # send_member = relationship("Member", foreign_keys=[me_send_mb_id])