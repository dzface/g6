from sqlalchemy import create_engine, Column, Integer, String, Text, Enum, ForeignKey, Index, text, DateTime, Date, Time, Boolean, BIGINT, UniqueConstraint

# TINYINT 대신 Integer 사용하기 바랍니다.
# from sqlalchemy.dialects.mysql import TINYINT
from sqlalchemy.orm import relationship
from sqlalchemy.ext.declarative import declarative_base
from sqlalchemy.exc import ArgumentError, InvalidRequestError
from datetime import datetime, date
from database import engine, get_db, SessionLocal, DB_TABLE_PREFIX

Base = declarative_base()

if not DB_TABLE_PREFIX:
    DB_TABLE_PREFIX = "g6_"


class Config(Base):
    """
    환경설정 테이블
    """

    __tablename__ = DB_TABLE_PREFIX + "config"

    cf_id = Column(Integer, primary_key=True)
    cf_title = Column(String(255), nullable=False, default="")
    cf_theme = Column(String(100), nullable=False, default="")
    cf_admin = Column(String(100), nullable=False, default="")
    cf_admin_email = Column(String(100), nullable=False, default="")
    cf_admin_email_name = Column(String(100), nullable=False, default="")
    cf_add_script = Column(Text, nullable=False, default="")
    cf_use_point = Column(Integer, nullable=False, default=0, server_default=text("0"))
    cf_point_term = Column(Integer, nullable=False, default=0, server_default=text("0"))
    cf_use_copy_log = Column(Integer, nullable=False, default=0, server_default=text("0"))
    cf_use_email_certify = Column(Integer, nullable=False, default=0, server_default=text("0"))
    cf_login_point = Column(Integer, nullable=False, default=0, server_default=text("0"))
    cf_cut_name = Column(Integer, nullable=False, default=0, server_default=text("0"))
    cf_nick_modify = Column(Integer, nullable=False, default=0, server_default=text("0"))
    cf_new_skin = Column(String(50), nullable=False, default="")
    cf_new_rows = Column(Integer, nullable=False, default=0, server_default=text("0"))
    cf_search_skin = Column(String(50), nullable=False, default="")
    cf_connect_skin = Column(String(50), nullable=False, default="")
    cf_faq_skin = Column(String(50), nullable=False, default="")
    cf_read_point = Column(Integer, nullable=False, default=0, server_default=text("0"))
    cf_write_point = Column(Integer, nullable=False, default=0, server_default=text("0"))
    cf_comment_point = Column(Integer, nullable=False, default=0, server_default=text("0"))
    cf_download_point = Column(Integer, nullable=False, default=0, server_default=text("0"))
    cf_write_pages = Column(Integer, nullable=False, default=0, server_default=text("0"))
    cf_mobile_pages = Column(Integer, nullable=False, default=0, server_default=text("0"))
    cf_link_target = Column(String(50), nullable=False, default="")
    cf_bbs_rewrite = Column(Integer, nullable=False, default=0, server_default=text("0"))
    cf_delay_sec = Column(Integer, nullable=False, default=0, server_default=text("0"))
    cf_filter = Column(Text, nullable=False, default="")
    cf_possible_ip = Column(Text, nullable=False, default="")
    cf_intercept_ip = Column(Text, nullable=False, default="")
    cf_analytics = Column(Text, nullable=False, default="")
    cf_add_meta = Column(Text, nullable=False, default="")
    cf_syndi_token = Column(String(255), nullable=False, default="")
    cf_syndi_except = Column(Text, nullable=False, default="")
    cf_member_skin = Column(String(50), nullable=False, default="")
    cf_use_homepage = Column(Integer, nullable=False, default=0, server_default=text("0"))
    cf_req_homepage = Column(Integer, nullable=False, default=0, server_default=text("0"))
    cf_use_tel = Column(Integer, nullable=False, default=0, server_default=text("0"))
    cf_req_tel = Column(Integer, nullable=False, default=0, server_default=text("0"))
    cf_use_hp = Column(Integer, nullable=False, default=0, server_default=text("0"))
    cf_req_hp = Column(Integer, nullable=False, default=0, server_default=text("0"))
    cf_use_addr = Column(Integer, nullable=False, default=0, server_default=text("0"))
    cf_req_addr = Column(Integer, nullable=False, default=0, server_default=text("0"))
    cf_use_signature = Column(Integer, nullable=False, default=0, server_default=text("0"))
    cf_req_signature = Column(Integer, nullable=False, default=0, server_default=text("0"))
    cf_use_profile = Column(Integer, nullable=False, default=0, server_default=text("0"))
    cf_req_profile = Column(Integer, nullable=False, default=0, server_default=text("0"))
    cf_register_level = Column(Integer, nullable=False, default=0, server_default=text("0"))
    cf_register_point = Column(Integer, nullable=False, default=0, server_default=text("0"))
    cf_icon_level = Column(Integer, nullable=False, default=0, server_default=text("0"))
    cf_use_recommend = Column(Integer, nullable=False, default=0, server_default=text("0"))
    cf_recommend_point = Column(Integer, nullable=False, default=0, server_default=text("0"))
    cf_leave_day = Column(Integer, nullable=False, default=0, server_default=text("0"))
    cf_search_part = Column(Integer, nullable=False, default=0, server_default=text("0"))
    cf_email_use = Column(Integer, nullable=False, default=0, server_default=text("0"))
    cf_email_wr_super_admin = Column(Integer, nullable=False, default=0, server_default=text("0"))
    cf_email_wr_group_admin = Column(Integer, nullable=False, default=0, server_default=text("0"))
    cf_email_wr_board_admin = Column(Integer, nullable=False, default=0, server_default=text("0"))
    cf_email_wr_write = Column(Integer, nullable=False, default=0, server_default=text("0"))
    cf_email_wr_comment_all = Column(Integer, nullable=False, default=0, server_default=text("0"))
    cf_email_mb_super_admin = Column(Integer, nullable=False, default=0, server_default=text("0"))
    cf_email_mb_member = Column(Integer, nullable=False, default=0, server_default=text("0"))
    cf_email_po_super_admin = Column(Integer, nullable=False, default=0, server_default=text("0"))
    cf_prohibit_id = Column(Text, nullable=False, default="")
    cf_prohibit_email = Column(Text, nullable=False, default="")
    cf_new_del = Column(Integer, nullable=False, default=0, server_default=text("0"))
    cf_memo_del = Column(Integer, nullable=False, default=0, server_default=text("0"))
    cf_visit_del = Column(Integer, nullable=False, default=0, server_default=text("0"))
    cf_popular_del = Column(Integer, nullable=False, default=0, server_default=text("0"))
    cf_optimize_date = Column(String(10), nullable=False, default="")
    cf_use_member_icon = Column(Integer, nullable=False, default=0, server_default=text("0"))
    cf_member_icon_size = Column(Integer, nullable=False, default=0, server_default=text("0"))
    cf_member_icon_width = Column(Integer, nullable=False, default=0, server_default=text("0"))
    cf_member_icon_height = Column(Integer, nullable=False, default=0, server_default=text("0"))
    cf_member_img_size = Column(Integer, nullable=False, default=0, server_default=text("0"))
    cf_member_img_width = Column(Integer, nullable=False, default=0, server_default=text("0"))
    cf_member_img_height = Column(Integer, nullable=False, default=0, server_default=text("0"))
    cf_login_minutes = Column(Integer, nullable=False, default=0, server_default=text("0"))
    cf_image_extension = Column(String(255), nullable=False, default="")
    cf_flash_extension = Column(String(255), nullable=False, default="")
    cf_movie_extension = Column(String(255), nullable=False, default="")
    cf_formmail_is_member = Column(Integer, nullable=False, default=0, server_default=text("0"))
    cf_page_rows = Column(Integer, nullable=False, default=0, server_default=text("0"))
    cf_mobile_page_rows = Column(Integer, nullable=False, default=0, server_default=text("0"))
    cf_visit = Column(String(255), nullable=False, default="")
    cf_max_po_id = Column(Integer, nullable=False, default=0, server_default=text("0"))
    cf_stipulation = Column(Text, nullable=False, default="")
    cf_privacy = Column(Text, nullable=False, default="")
    cf_open_modify = Column(Integer, nullable=False, default=0, server_default=text("0"))
    cf_memo_send_point = Column(Integer, nullable=False, default=0, server_default=text("0"))
    cf_mobile_new_skin = Column(String(50), nullable=False, default="")
    cf_mobile_search_skin = Column(String(50), nullable=False, default="")
    cf_mobile_connect_skin = Column(String(50), nullable=False, default="")
    cf_mobile_faq_skin = Column(String(50), nullable=False, default="")
    cf_mobile_member_skin = Column(String(50), nullable=False, default="")
    cf_captcha_mp3 = Column(String(255), nullable=False, default="")
    cf_editor = Column(String(50), nullable=False, default="")
    cf_cert_use = Column(Integer, nullable=False, default=0, server_default=text("0"))
    cf_cert_find = Column(Integer, nullable=False, default=0, server_default=text("0"))
    cf_cert_ipin = Column(String(255), nullable=False, default="")
    cf_cert_hp = Column(String(255), nullable=False, default="")
    cf_cert_simple = Column(String(255), nullable=False, default="")
    cf_cert_kg_cd = Column(String(255), nullable=False, default="")
    cf_cert_kg_mid = Column(String(255), nullable=False, default="")
    cf_cert_kcb_cd = Column(String(255), nullable=False, default="")
    cf_cert_kcp_cd = Column(String(255), nullable=False, default="")
    cf_lg_mid = Column(String(100), nullable=False, default="")
    cf_lg_mert_key = Column(String(100), nullable=False, default="")
    cf_cert_limit = Column(Integer, nullable=False, default=0, server_default=text("0"))
    cf_cert_req = Column(Integer, nullable=False, default=0, server_default=text("0"))
    cf_sms_use = Column(String(255), nullable=False, default="")
    cf_sms_type = Column(String(10), nullable=False, default="")
    cf_icode_id = Column(String(255), nullable=False, default="")
    cf_icode_pw = Column(String(255), nullable=False, default="")
    cf_icode_server_ip = Column(String(50), nullable=False, default="")
    cf_icode_server_port = Column(String(50), nullable=False, default="")
    cf_icode_token_key = Column(String(100), nullable=False, default="")
    cf_googl_shorturl_apikey = Column(String(50), nullable=False, default="")
    cf_social_login_use = Column(Integer, nullable=False, default=0, server_default=text("0"))
    cf_social_servicelist = Column(String(255), nullable=False, default="")
    cf_payco_clientid = Column(String(100), nullable=False, default="")
    cf_payco_secret = Column(String(100), nullable=False, default="")
    cf_facebook_appid = Column(String(100), nullable=False, default="")
    cf_facebook_secret = Column(String(100), nullable=False, default="")
    cf_twitter_key = Column(String(100), nullable=False, default="")
    cf_twitter_secret = Column(String(100), nullable=False, default="")
    cf_google_clientid = Column(String(100), nullable=False, default="")
    cf_google_secret = Column(String(100), nullable=False, default="")
    cf_naver_clientid = Column(String(100), nullable=False, default="")
    cf_naver_secret = Column(String(100), nullable=False, default="")
    cf_kakao_rest_key = Column(String(100), nullable=False, default="")
    cf_kakao_client_secret = Column(String(100), nullable=False, default="")
    cf_kakao_js_apikey = Column(String(100), nullable=False, default="")
    cf_captcha = Column(String(100), nullable=False, default="")
    cf_recaptcha_site_key = Column(String(100), nullable=False, default="")
    cf_recaptcha_secret_key = Column(String(100), nullable=False, default="")
    cf_1_subj = Column(String(255), nullable=False, default="")
    cf_2_subj = Column(String(255), nullable=False, default="")
    cf_3_subj = Column(String(255), nullable=False, default="")
    cf_4_subj = Column(String(255), nullable=False, default="")
    cf_5_subj = Column(String(255), nullable=False, default="")
    cf_6_subj = Column(String(255), nullable=False, default="")
    cf_7_subj = Column(String(255), nullable=False, default="")
    cf_8_subj = Column(String(255), nullable=False, default="")
    cf_9_subj = Column(String(255), nullable=False, default="")
    cf_10_subj = Column(String(255), nullable=False, default="")
    cf_1 = Column(String(255), nullable=False, default="")
    cf_2 = Column(String(255), nullable=False, default="")
    cf_3 = Column(String(255), nullable=False, default="")
    cf_4 = Column(String(255), nullable=False, default="")
    cf_5 = Column(String(255), nullable=False, default="")
    cf_6 = Column(String(255), nullable=False, default="")
    cf_7 = Column(String(255), nullable=False, default="")
    cf_8 = Column(String(255), nullable=False, default="")
    cf_9 = Column(String(255), nullable=False, default="")
    cf_10 = Column(String(255), nullable=False, default="")


class Member(Base):
    """
    회원 테이블
    """

    __tablename__ = DB_TABLE_PREFIX + "member"

    mb_no = Column(Integer, primary_key=True)
    mb_id = Column(String(20), unique=True, nullable=False, default="")
    mb_password = Column(String(255), nullable=False, default="")
    mb_name = Column(String(255), nullable=False, default="")
    mb_nick = Column(String(255), nullable=False, default="")
    mb_nick_date = Column(Date, nullable=False, default=date(1, 1, 1))
    mb_email = Column(String(255), nullable=False, default="")
    mb_homepage = Column(String(255), nullable=False, default="")
    mb_level = Column(Integer, nullable=False, default=0, server_default=text("0"))
    mb_sex = Column(String(1), nullable=False, default="")
    mb_birth = Column(String(255), nullable=False, default="")
    mb_tel = Column(String(255), nullable=False, default="")
    mb_hp = Column(String(255), nullable=False, default="")
    mb_certify = Column(String(20), nullable=False, default="")
    mb_adult = Column(Integer, nullable=False, default=0, server_default=text("0"))
    mb_dupinfo = Column(String(255), nullable=False, default="")
    mb_zip1 = Column(String(3), nullable=False, default="")
    mb_zip2 = Column(String(3), nullable=False, default="")
    mb_addr1 = Column(String(255), nullable=False, default="")
    mb_addr2 = Column(String(255), nullable=False, default="")
    mb_addr3 = Column(String(255), nullable=False, default="")
    mb_addr_jibeon = Column(String(255), nullable=False, default="")
    mb_signature = Column(Text, nullable=False, default="")
    mb_recommend = Column(String(255), nullable=False, default="")
    mb_point = Column(Integer, nullable=False, default=0, server_default=text("0"))
    mb_today_login = Column(DateTime, nullable=False, default=datetime(1, 1, 1, 0, 0, 0))
    mb_login_ip = Column(String(255), nullable=False, default="")
    mb_datetime = Column(DateTime, nullable=False, default=datetime(1, 1, 1, 0, 0, 0))
    mb_ip = Column(String(255), nullable=False, default="")
    mb_leave_date = Column(String(8), nullable=False, default="")
    mb_intercept_date = Column(String(8), nullable=False, default="")
    mb_email_certify = Column(DateTime, nullable=False, default=datetime(1, 1, 1, 0, 0, 0))
    mb_email_certify2 = Column(String(255), nullable=False, default="")
    mb_memo = Column(Text, nullable=False, default="")
    mb_lost_certify = Column(String(255), nullable=False, default="")
    mb_mailling = Column(Integer, nullable=False, default=0, server_default=text("0"))
    mb_sms = Column(Integer, nullable=False, default=0, server_default=text("0"))
    mb_open = Column(Integer, nullable=False, default=0, server_default=text("0"))
    mb_open_date = Column(Date, nullable=False, default=datetime(1, 1, 1))
    mb_profile = Column(Text, nullable=False, default="")
    mb_memo_call = Column(String(255), nullable=False, default="")
    mb_memo_cnt = Column(Integer, nullable=False, default=0, server_default=text("0"))
    mb_scrap_cnt = Column(Integer, nullable=False, default=0, server_default=text("0"))
    mb_1 = Column(String(255), nullable=False, default="")
    mb_2 = Column(String(255), nullable=False, default="")
    mb_3 = Column(String(255), nullable=False, default="")
    mb_4 = Column(String(255), nullable=False, default="")
    mb_5 = Column(String(255), nullable=False, default="")
    mb_6 = Column(String(255), nullable=False, default="")
    mb_7 = Column(String(255), nullable=False, default="")
    mb_8 = Column(String(255), nullable=False, default="")
    mb_9 = Column(String(255), nullable=False, default="")
    mb_10 = Column(String(255), nullable=False, default="")


class Board(Base):
    """
    게시판 설정 테이블
    """

    __tablename__ = DB_TABLE_PREFIX + "board"

    bo_table = Column(String(20), primary_key=True, nullable=False)
    gr_id = Column(String(255), ForeignKey(DB_TABLE_PREFIX + "group.gr_id"), nullable=False, default="")
    bo_subject = Column(String(255), nullable=False, default="")
    bo_mobile_subject = Column(String(255), nullable=False, default="")
    bo_device = Column(Enum("both", "pc", "mobile", name="bo_device"), nullable=False, default="both")
    bo_admin = Column(String(255), nullable=False, default="")
    bo_list_level = Column(Integer, nullable=False, default=0, server_default=text("0"))
    bo_read_level = Column(Integer, nullable=False, default=0, server_default=text("0"))
    bo_write_level = Column(Integer, nullable=False, default=0, server_default=text("0"))
    bo_reply_level = Column(Integer, nullable=False, default=0, server_default=text("0"))
    bo_comment_level = Column(Integer, nullable=False, default=0, server_default=text("0"))
    bo_upload_level = Column(Integer, nullable=False, default=0, server_default=text("0"))
    bo_download_level = Column(Integer, nullable=False, default=0, server_default=text("0"))
    bo_html_level = Column(Integer, nullable=False, default=0, server_default=text("0"))
    bo_link_level = Column(Integer, nullable=False, default=0, server_default=text("0"))
    bo_count_delete = Column(Integer, nullable=False, default=0, server_default=text("0"))
    bo_count_modify = Column(Integer, nullable=False, default=0, server_default=text("0"))
    bo_read_point = Column(Integer, nullable=False, default=0, server_default=text("0"))
    bo_write_point = Column(Integer, nullable=False, default=0, server_default=text("0"))
    bo_comment_point = Column(Integer, nullable=False, default=0, server_default=text("0"))
    bo_download_point = Column(Integer, nullable=False, default=0, server_default=text("0"))
    bo_use_category = Column(Integer, nullable=False, default=0, server_default=text("0"))
    bo_category_list = Column(Text, nullable=False, default="")
    bo_use_sideview = Column(Integer, nullable=False, default=0, server_default=text("0"))
    bo_use_file_content = Column(Integer, nullable=False, default=0, server_default=text("0"))
    bo_use_secret = Column(Integer, nullable=False, default=0, server_default=text("0"))
    bo_use_dhtml_editor = Column(Integer, nullable=False, default=0, server_default=text("0"))
    bo_select_editor = Column(String(50), nullable=False, default="")
    bo_use_rss_view = Column(Integer, nullable=False, default=0, server_default=text("0"))
    bo_use_good = Column(Integer, nullable=False, default=0, server_default=text("0"))
    bo_use_nogood = Column(Integer, nullable=False, default=0, server_default=text("0"))
    bo_use_name = Column(Integer, nullable=False, default=0, server_default=text("0"))
    bo_use_signature = Column(Integer, nullable=False, default=0, server_default=text("0"))
    bo_use_ip_view = Column(Integer, nullable=False, default=0, server_default=text("0"))
    bo_use_list_view = Column(Integer, nullable=False, default=0, server_default=text("0"))
    bo_use_list_file = Column(Integer, nullable=False, default=0, server_default=text("0"))
    bo_use_list_content = Column(Integer, nullable=False, default=0, server_default=text("0"))
    bo_table_width = Column(Integer, nullable=False, default=0, server_default=text("0"))
    bo_subject_len = Column(Integer, nullable=False, default=0, server_default=text("0"))
    bo_mobile_subject_len = Column(Integer, nullable=False, default=0, server_default=text("0"))
    bo_page_rows = Column(Integer, nullable=False, default=0, server_default=text("0"))
    bo_mobile_page_rows = Column(Integer, nullable=False, default=0, server_default=text("0"))
    bo_new = Column(Integer, nullable=False, default=0, server_default=text("0"))
    bo_hot = Column(Integer, nullable=False, default=0, server_default=text("0"))
    bo_image_width = Column(Integer, nullable=False, default=0, server_default=text("0"))
    bo_skin = Column(String(255), nullable=False, default="")
    bo_mobile_skin = Column(String(255), nullable=False, default="")
    bo_include_head = Column(String(255), nullable=False, default="")
    bo_include_tail = Column(String(255), nullable=False, default="")
    bo_content_head = Column(Text, nullable=False, default="")
    bo_mobile_content_head = Column(Text, nullable=False, default="")
    bo_content_tail = Column(Text, nullable=False, default="")
    bo_mobile_content_tail = Column(Text, nullable=False, default="")
    bo_insert_content = Column(Text, nullable=False, default="")
    bo_gallery_cols = Column(Integer, nullable=False, default=0, server_default=text("0"))
    bo_gallery_width = Column(Integer, nullable=False, default=0, server_default=text("0"))
    bo_gallery_height = Column(Integer, nullable=False, default=0, server_default=text("0"))
    bo_mobile_gallery_width = Column(Integer, nullable=False, default=0, server_default=text("0"))
    bo_mobile_gallery_height = Column(Integer, nullable=False, default=0, server_default=text("0"))
    bo_upload_size = Column(Integer, nullable=False, default=0, server_default=text("0"))
    bo_reply_order = Column(Integer, nullable=False, default=0, server_default=text("0"))
    bo_use_search = Column(Integer, nullable=False, default=0, server_default=text("0"))
    bo_order = Column(Integer, nullable=False, default=0, server_default=text("0"))
    bo_count_write = Column(Integer, nullable=False, default=0, server_default=text("0"))
    bo_count_comment = Column(Integer, nullable=False, default=0, server_default=text("0"))
    bo_write_min = Column(Integer, nullable=False, default=0, server_default=text("0"))
    bo_write_max = Column(Integer, nullable=False, default=0, server_default=text("0"))
    bo_comment_min = Column(Integer, nullable=False, default=0, server_default=text("0"))
    bo_comment_max = Column(Integer, nullable=False, default=0, server_default=text("0"))
    bo_notice = Column(Text, nullable=False, default="")
    bo_upload_count = Column(Integer, nullable=False, default=0, server_default=text("0"))
    bo_use_email = Column(Integer, nullable=False, default=0, server_default=text("0"))
    bo_use_cert = Column(Enum("", "cert", "adult", "hp-cert", "hp-adult", name="bo_use_cert"), nullable=False, default="")
    bo_use_sns = Column(Integer, nullable=False, default=0, server_default=text("0"))
    bo_use_captcha = Column(Integer, nullable=False, default=0, server_default=text("0"))
    bo_sort_field = Column(String(255), nullable=False, default="")
    bo_1_subj = Column(String(255), nullable=False, default="")
    bo_2_subj = Column(String(255), nullable=False, default="")
    bo_3_subj = Column(String(255), nullable=False, default="")
    bo_4_subj = Column(String(255), nullable=False, default="")
    bo_5_subj = Column(String(255), nullable=False, default="")
    bo_6_subj = Column(String(255), nullable=False, default="")
    bo_7_subj = Column(String(255), nullable=False, default="")
    bo_8_subj = Column(String(255), nullable=False, default="")
    bo_9_subj = Column(String(255), nullable=False, default="")
    bo_10_subj = Column(String(255), nullable=False, default="")
    bo_1 = Column(String(255), nullable=False, default="")
    bo_2 = Column(String(255), nullable=False, default="")
    bo_3 = Column(String(255), nullable=False, default="")
    bo_4 = Column(String(255), nullable=False, default="")
    bo_5 = Column(String(255), nullable=False, default="")
    bo_6 = Column(String(255), nullable=False, default="")
    bo_7 = Column(String(255), nullable=False, default="")
    bo_8 = Column(String(255), nullable=False, default="")
    bo_9 = Column(String(255), nullable=False, default="")
    bo_10 = Column(String(255), nullable=False, default="")
    # 종속관계
    # writes = relationship("Write", backref="board")
    # 연관관계
    group = relationship("Group")


class WriteBaseModel(Base):
    """
    게시글, 댓글 테이블
    wr_is_comment : 0=글, 1=댓글
    """

    # __tablename__ = DB_TABLE_PREFIX + 'write'
    __abstract__ = True

    wr_id = Column(Integer, primary_key=True, nullable=False)
    wr_num = Column(Integer, nullable=False, default=0, server_default=text("0"))
    wr_reply = Column(String(10), nullable=False, default="")
    wr_parent = Column(Integer, nullable=False, default=0, server_default=text("0"))
    wr_is_comment = Column(Integer, nullable=False, default=0, server_default=text("0"))
    wr_comment = Column(Integer, nullable=False, default=0, server_default=text("0"))
    wr_comment_reply = Column(String(5), nullable=False, default="")
    ca_name = Column(String(255), nullable=False, default="")
    wr_option = Column(Enum("html1", "html2", "secret", "mail", name="wr_option"), nullable=False, default="html1")
    wr_subject = Column(String(255), nullable=False, default="")
    wr_content = Column(Text, nullable=False, default="")
    wr_seo_title = Column(String(255), nullable=False, default="")
    wr_link1 = Column(Text, nullable=False, default="")
    wr_link2 = Column(Text, nullable=False, default="")
    wr_link1_hit = Column(Integer, nullable=False, default=0, server_default=text("0"))
    wr_link2_hit = Column(Integer, nullable=False, default=0, server_default=text("0"))
    wr_hit = Column(Integer, nullable=False, default=0, server_default=text("0"))
    wr_good = Column(Integer, nullable=False, default=0, server_default=text("0"))
    wr_nogood = Column(Integer, nullable=False, default=0, server_default=text("0"))
    mb_id = Column(String(20), nullable=False, default="")
    wr_password = Column(String(255), nullable=False, default="")
    wr_name = Column(String(255), nullable=False, default="")
    wr_email = Column(String(255), nullable=False, default="")
    wr_homepage = Column(String(255), nullable=False, default="")
    wr_datetime = Column(DateTime, nullable=False, default="")
    wr_file = Column(Integer, nullable=False, default=0, server_default=text("0"))
    wr_last = Column(String(30), nullable=False, default="")
    wr_ip = Column(String(255), nullable=False, default="")
    wr_facebook_user = Column(String(255), nullable=False, default="")
    wr_twitter_user = Column(String(255), nullable=False, default="")
    wr_1 = Column(String(255), nullable=False, default="")
    wr_2 = Column(String(255), nullable=False, default="")
    wr_3 = Column(String(255), nullable=False, default="")
    wr_4 = Column(String(255), nullable=False, default="")
    wr_5 = Column(String(255), nullable=False, default="")
    wr_6 = Column(String(255), nullable=False, default="")
    wr_7 = Column(String(255), nullable=False, default="")
    wr_8 = Column(String(255), nullable=False, default="")
    wr_9 = Column(String(255), nullable=False, default="")
    wr_10 = Column(String(255), nullable=False, default="")
    # 종속관계
    # comments = relationship("Comment", backref="write")

    # __table_args__['extend_existing'] = False

    # try:
    #     __table_args__ = (
    #         Index('idx_wr_num_reply', 'wr_num', 'wr_reply'),
    #         Index('idex_wr_is_comment', 'wr_is_comment'),
    #          {"extend_existing": True}
    #     )
    # except ArgumentError:
    #     # Index already exists
    #     pass
    # # except InvalidRequestError:
    # #     print("InvalidRequestError")


# Create a composite index for wr_id and bo_table
# Index('idx_write_bo_table_wr_id', WriteBaseModel.bo_table, WriteBaseModel.wr_id)


class Group(Base):
    """
    게시판 그룹 테이블
    """

    __tablename__ = DB_TABLE_PREFIX + "group"

    gr_id = Column(String(10), primary_key=True, nullable=False)
    gr_subject = Column(String(255), nullable=False, default="")
    gr_device = Column(Enum("both", "pc", "mobile", name="gr_device"), nullable=False, default="both")
    gr_admin = Column(String(255), nullable=False, default="")
    gr_use_access = Column(Integer, nullable=False, default=0, server_default=text("0"))
    gr_order = Column(Integer, nullable=False, default=0, server_default=text("0"))
    gr_1_subj = Column(String(255), nullable=False, default="")
    gr_2_subj = Column(String(255), nullable=False, default="")
    gr_3_subj = Column(String(255), nullable=False, default="")
    gr_4_subj = Column(String(255), nullable=False, default="")
    gr_5_subj = Column(String(255), nullable=False, default="")
    gr_6_subj = Column(String(255), nullable=False, default="")
    gr_7_subj = Column(String(255), nullable=False, default="")
    gr_8_subj = Column(String(255), nullable=False, default="")
    gr_9_subj = Column(String(255), nullable=False, default="")
    gr_10_subj = Column(String(255), nullable=False, default="")
    gr_1 = Column(String(255), nullable=False, default="")
    gr_2 = Column(String(255), nullable=False, default="")
    gr_3 = Column(String(255), nullable=False, default="")
    gr_4 = Column(String(255), nullable=False, default="")
    gr_5 = Column(String(255), nullable=False, default="")
    gr_6 = Column(String(255), nullable=False, default="")
    gr_7 = Column(String(255), nullable=False, default="")
    gr_8 = Column(String(255), nullable=False, default="")
    gr_9 = Column(String(255), nullable=False, default="")
    gr_10 = Column(String(255), nullable=False, default="")
    # 종속관계
    # boards = relationship("Board", backref="group")
    

class GroupMember(Base):
    '''
    그룹회원 테이블
    '''    
    __tablename__ = DB_TABLE_PREFIX + "group_member"
    
    gm_id = Column(Integer, primary_key=True, autoincrement=True)
    gr_id = Column(String(10), nullable=False, default="")
    mb_id = Column(String(20), nullable=False, default="")
    gm_datetime = Column(DateTime, nullable=False, default=datetime(1, 1, 1, 0, 0, 0))
    
    gr_id_index = Index("gr_id", gr_id)    
    mb_id_index = Index("mb_id", mb_id)    


class Content(Base):
    """
    g5_content 테이블
    """

    __tablename__ = DB_TABLE_PREFIX + "content"

    co_id = Column(String(20), primary_key=True, nullable=False, default="")
    co_html = Column(Integer, nullable=False, default=0)
    co_subject = Column(String(255), nullable=False, default="")
    co_content = Column(Text, nullable=False, default="")
    co_seo_title = Column(String(255), nullable=False, default="")
    co_mobile_content = Column(Text, nullable=False, default="")
    co_skin = Column(String(255), nullable=False, default="")
    co_mobile_skin = Column(String(255), nullable=False, default="")
    co_tag_filter_use = Column(Integer, nullable=False, default=0)
    co_hit = Column(Integer, nullable=False, default=0)
    co_include_head = Column(String(255), nullable=False, default="")
    co_include_tail = Column(String(255), nullable=False, default="")


class FaqMaster(Base):
    __tablename__ = DB_TABLE_PREFIX + "faq_master"

    fm_id = Column(Integer, primary_key=True, autoincrement=True)
    fm_subject = Column(String(255), nullable=False, default="")
    fm_head_html = Column(Text, nullable=False, default="")
    fm_tail_html = Column(Text, nullable=False, default="")
    fm_mobile_head_html = Column(Text, nullable=False, default="")
    fm_mobile_tail_html = Column(Text, nullable=False, default="")
    fm_order = Column(Integer, nullable=False, default=0)

    # 연관관계
    faqs = relationship(
        "Faq", back_populates="faq_master", cascade="all, delete-orphan"
    )


class Faq(Base):
    __tablename__ = DB_TABLE_PREFIX + "faq"

    fa_id = Column(Integer, primary_key=True, autoincrement=True)
    fm_id = Column(
        Integer,
        ForeignKey(DB_TABLE_PREFIX + "faq_master.fm_id"),
        nullable=False,
        default=0,
    )
    fa_subject = Column(Text, nullable=False, default="")
    fa_content = Column(Text, nullable=False, default="")
    fa_order = Column(Integer, nullable=False, default=0)

    # 연관관계
    faq_master = relationship("FaqMaster", back_populates="faqs", foreign_keys=[fm_id])


class Visit(Base):
    __tablename__ = DB_TABLE_PREFIX + "visit"

    vi_id = Column(Integer, primary_key=True, autoincrement=True)
    vi_ip = Column(String(100), nullable=False, default="")
    vi_date = Column(Date, nullable=False, default="")
    vi_time = Column(Time, nullable=False, default="")
    vi_referer = Column(Text, nullable=False, default="")
    vi_agent = Column(String(200), nullable=False, default="")
    vi_browser = Column(String(255), nullable=False, default="")
    vi_os = Column(String(255), nullable=False, default="")
    vi_device = Column(String(255), nullable=False, default="")


class VisitSum(Base):
    __tablename__ = DB_TABLE_PREFIX + "visit_sum"

    vs_date = Column(Date, primary_key=True, nullable=False, default="")
    vs_count = Column(Integer, nullable=False, default=0)


class QaConfig(Base):
    """Q&A 설정 테이블"""

    __tablename__ = DB_TABLE_PREFIX + "qa_config"

    id = Column(Integer, primary_key=True)
    qa_title = Column(String(255), nullable=False, default="")
    qa_category = Column(String(255), nullable=False, default="")
    qa_skin = Column(String(255), nullable=False, default="")
    qa_mobile_skin = Column(String(255), nullable=False, default="")
    qa_use_email = Column(Integer, nullable=False, default=0)
    qa_req_email = Column(Integer, nullable=False, default=0)
    qa_use_hp = Column(Integer, nullable=False, default=0)
    qa_req_hp = Column(Integer, nullable=False, default=0)
    qa_use_sms = Column(Integer, nullable=False, default=0)
    qa_send_number = Column(String(255), nullable=False, default="0")
    qa_admin_hp = Column(String(255), nullable=False, default="")
    qa_admin_email = Column(String(255), nullable=False, default="")
    qa_use_editor = Column(Integer, nullable=False, default=0)
    qa_subject_len = Column(Integer, nullable=False, default=0)
    qa_mobile_subject_len = Column(Integer, nullable=False, default=0)
    qa_page_rows = Column(Integer, nullable=False, default=0)
    qa_mobile_page_rows = Column(Integer, nullable=False, default=0)
    qa_image_width = Column(Integer, nullable=False, default=0)
    qa_upload_size = Column(Integer, nullable=False, default=0)
    qa_insert_content = Column(Text, nullable=True)
    qa_include_head = Column(String(255), nullable=True)
    qa_include_tail = Column(String(255), nullable=True)
    qa_content_head = Column(Text, nullable=True)
    qa_content_tail = Column(Text, nullable=True)
    qa_mobile_content_head = Column(Text, nullable=True)
    qa_mobile_content_tail = Column(Text, nullable=True)
    qa_1_subj = Column(String(255), nullable=True)
    qa_2_subj = Column(String(255), nullable=True)
    qa_3_subj = Column(String(255), nullable=True)
    qa_4_subj = Column(String(255), nullable=True)
    qa_5_subj = Column(String(255), nullable=True)
    qa_1 = Column(String(255), nullable=True)
    qa_2 = Column(String(255), nullable=True)
    qa_3 = Column(String(255), nullable=True)
    qa_4 = Column(String(255), nullable=True)
    qa_5 = Column(String(255), nullable=True)


class QaContent(Base):
    """Q&A 데이터 테이블"""

    __tablename__ = DB_TABLE_PREFIX + "qa_content"

    qa_id = Column(Integer, primary_key=True, autoincrement=True)
    qa_num = Column(Integer, nullable=False, default=0)
    qa_parent = Column(Integer, nullable=False, default=0)
    qa_related = Column(Integer, nullable=False, default=0)
    mb_id = Column(
        String(20),
        ForeignKey(DB_TABLE_PREFIX + "member.mb_id"),
        nullable=False,
        default="",
    )
    qa_name = Column(String(255), nullable=False, default="")
    qa_email = Column(String(255), nullable=False, default="")
    qa_hp = Column(String(255), nullable=False, default="")
    qa_type = Column(Integer, nullable=False, default=0)
    qa_category = Column(String(255), nullable=False, default="")
    qa_email_recv = Column(Integer, nullable=False, default=0)
    qa_sms_recv = Column(Integer, nullable=False, default=0)
    qa_html = Column(Integer, nullable=False, default=0)
    qa_subject = Column(String(255), nullable=False, default="")
    qa_content = Column(Text, nullable=False)
    qa_status = Column(Integer, nullable=False, default=0)
    qa_file1 = Column(String(255), nullable=False, default="")
    qa_source1 = Column(String(255), nullable=False, default="")
    qa_file2 = Column(String(255), nullable=False, default="")
    qa_source2 = Column(String(255), nullable=False, default="")
    qa_ip = Column(String(255), nullable=False, default="")
    qa_datetime = Column(DateTime, nullable=False, default=datetime(1, 1, 1, 0, 0, 0))
    qa_1 = Column(String(255), nullable=False, default="")
    qa_2 = Column(String(255), nullable=False, default="")
    qa_3 = Column(String(255), nullable=False, default="")
    qa_4 = Column(String(255), nullable=False, default="")
    qa_5 = Column(String(255), nullable=False, default="")

    # Index 추가
    qa_num_parent_index = Index("qa_num_parent", qa_num, qa_parent)


class Menu(Base):
    __tablename__ = DB_TABLE_PREFIX + "menu"

    me_id = Column(Integer, primary_key=True, autoincrement=True)
    me_code = Column(String(255), nullable=False, default="")
    me_name = Column(String(255), nullable=False, default="")
    me_link = Column(String(255), nullable=False, default="")
    me_target = Column(String(255), nullable=False, default="")
    me_order = Column(Integer, nullable=False, default=0)
    me_use = Column(Integer, nullable=False, default=0)
    me_mobile_use = Column(Integer, nullable=False, default=0)


# CREATE TABLE `g5_point` (
#   `po_id` int NOT NULL,
#   `mb_id` varchar(20) NOT NULL DEFAULT '',
#   `po_datetime` datetime NOT NULL DEFAULT '0000-00-00 00:00:00',
#   `po_content` varchar(255) NOT NULL DEFAULT '',
#   `po_point` int NOT NULL DEFAULT '0',
#   `po_use_point` int NOT NULL DEFAULT '0',
#   `po_expired` tinyint NOT NULL DEFAULT '0',
#   `po_expire_date` date NOT NULL DEFAULT '0000-00-00',
#   `po_mb_point` int NOT NULL DEFAULT '0',
#   `po_rel_table` varchar(20) NOT NULL DEFAULT '',
#   `po_rel_id` varchar(20) NOT NULL DEFAULT '',
#   `po_rel_action` varchar(100) NOT NULL DEFAULT ''
# ) ENGINE=InnoDB DEFAULT CHARSET=utf8mb3;


class Point(Base):
    """
    포인트 테이블
    """

    __tablename__ = DB_TABLE_PREFIX + "point"

    po_id = Column(Integer, primary_key=True, autoincrement=True)
    mb_id = Column(String(20), nullable=False, default="")
    po_datetime = Column(DateTime, nullable=False, default=datetime.now())
    po_content = Column(String(255), nullable=False, default="")
    po_point = Column(Integer, nullable=False, default=0)
    po_use_point = Column(Integer, nullable=False, default=0)
    po_expired = Column(Integer, nullable=False, default=0)
    po_expire_date = Column(Date, nullable=False, default=datetime.now())
    po_mb_point = Column(Integer, nullable=False, default=0)
    po_rel_table = Column(String(20), nullable=False, default="")
    po_rel_id = Column(String(20), nullable=False, default="")
    po_rel_action = Column(String(100), nullable=False, default="")


class Memo(Base):
    """
    쪽지 테이블
    """

    __tablename__ = DB_TABLE_PREFIX + "memo"

    me_id = Column(Integer, primary_key=True, autoincrement=True)
    me_recv_mb_id = Column(String(20), nullable=False, default="")
    me_send_mb_id = Column(String(20), nullable=False, default="")
    me_send_datetime = Column(DateTime, nullable=False, default=datetime.now())
    me_read_datetime = Column(DateTime, nullable=True)
    me_memo = Column(Text, nullable=False)
    me_send_id = Column(Integer, nullable=False, default=0)
    me_type = Column(Enum("send", "recv", name="me_type"), nullable=False, default="recv")
    me_send_ip = Column(String(100), nullable=False, default="")

    # 종속관계
    # recv_member = relationship("Member", foreign_keys=[me_recv_mb_id])
    # send_member = relationship("Member", foreign_keys=[me_send_mb_id])


class Popular(Base):
    """
    인기검색어 테이블
    """

    __tablename__ = DB_TABLE_PREFIX + "popular"

    pp_id = Column(Integer, primary_key=True, autoincrement=True)
    pp_word = Column(String(50), nullable=False, default="")
    pp_date = Column(Date, nullable=False)
    pp_ip = Column(String(50), nullable=False, default="")

    # Index 추가
    index1 = Index("index1", pp_date, pp_word, pp_ip, unique=True)


class Auth(Base):
    # CREATE TABLE `g5_auth` (
    #   `mb_id` varchar(20) NOT NULL DEFAULT '',
    #   `au_menu` varchar(20) NOT NULL DEFAULT '',
    #   `au_auth` set('r','w','d') NOT NULL DEFAULT ''
    __tablename__ = DB_TABLE_PREFIX + "auth"

    mb_id = Column(String(20), primary_key=True, nullable=False, default="")
    au_menu = Column(String(20), primary_key=True, nullable=False, default="")
    au_auth = Column(String(255), nullable=False, default="")



class Poll(Base):
    __tablename__ = DB_TABLE_PREFIX + "poll"

    po_id = Column(Integer, primary_key=True, autoincrement=True)
    po_subject = Column(String(255), nullable=False, default='')
    po_poll1 = Column(String(255), nullable=False, default='')
    po_poll2 = Column(String(255), nullable=False, default='')
    po_poll3 = Column(String(255), nullable=False, default='')
    po_poll4 = Column(String(255), nullable=False, default='')
    po_poll5 = Column(String(255), nullable=False, default='')
    po_poll6 = Column(String(255), nullable=False, default='')
    po_poll7 = Column(String(255), nullable=False, default='')
    po_poll8 = Column(String(255), nullable=False, default='')
    po_poll9 = Column(String(255), nullable=False, default='')
    po_cnt1 = Column(Integer, nullable=False, default=0)
    po_cnt2 = Column(Integer, nullable=False, default=0)
    po_cnt3 = Column(Integer, nullable=False, default=0)
    po_cnt4 = Column(Integer, nullable=False, default=0)
    po_cnt5 = Column(Integer, nullable=False, default=0)
    po_cnt6 = Column(Integer, nullable=False, default=0)
    po_cnt7 = Column(Integer, nullable=False, default=0)
    po_cnt8 = Column(Integer, nullable=False, default=0)
    po_cnt9 = Column(Integer, nullable=False, default=0)
    po_etc = Column(String(255), nullable=False, default='')
    po_level = Column(Integer, nullable=False, default=0)
    po_point = Column(Integer, nullable=False, default=0)
    po_date = Column(Date, nullable=False, default=datetime.now())
    po_ips = Column(Text, nullable=False, default='')
    mb_ids = Column(Text, nullable=False, default='')
    po_use = Column(Integer, nullable=False, default=1)


class PollEtc(Base):
    __tablename__ = DB_TABLE_PREFIX + "poll_etc"

    pc_id = Column(Integer, primary_key=True, autoincrement=True)
    po_id = Column(Integer, nullable=False, default=0)
    mb_id = Column(String(20), nullable=False, default='')
    pc_name = Column(String(255), nullable=False, default='')
    pc_idea = Column(String(255), nullable=False, default='')
    pc_datetime = Column(DateTime, nullable=False, default=datetime.now())

class AutoSave(Base):
    __tablename__ = DB_TABLE_PREFIX + "autosave"

    as_id = Column(Integer, primary_key=True, autoincrement=True)
    mb_id = Column(String(20), nullable=False, default="")
    as_uid = Column(BIGINT, nullable=False, unique=True, default=0)
    as_subject = Column(String(255), nullable=False, default="")
    as_content = Column(Text, nullable=False, default="")
    as_datetime = Column(DateTime, nullable=False, default=datetime.now())


class UniqId(Base):
    __tablename__ = DB_TABLE_PREFIX + "uniqid"

    uq_id = Column(BIGINT, primary_key=True)
    uq_ip = Column(String(255), nullable=False, default="")


<<<<<<< HEAD
class MemberSocialProfiles(Base):
    __tablename__ = DB_TABLE_PREFIX + "member_social_profiles"

    mp_id = Column(Integer, primary_key=True, autoincrement=True)
    mb_id = Column(String(255), nullable=False, default="", comment="member.mb_id")
    provider = Column(String(50), nullable=False, default="")
    object_sha = Column(String(45), nullable=False, default="")
    identifier = Column(String(255), nullable=False, default="")
    profileurl = Column(String(255), nullable=False, default="")
    photourl = Column(String(255), nullable=False, default="")
    displayname = Column(String(255), nullable=False, default="")
    description = Column(String(255), nullable=False, default="")
    mp_register_day = Column(DateTime, nullable=False, default=datetime(1, 1, 1, 0, 0, 0))
    mp_latest_day = Column(DateTime, nullable=False, default=datetime(1, 1, 1, 0, 0, 0))
=======
class NewWin(Base):
    __tablename__ = DB_TABLE_PREFIX + 'new_win'

    nw_id = Column(Integer, primary_key=True, autoincrement=True)
    nw_division = Column(String(10), nullable=False, default='both')
    nw_device = Column(String(10), nullable=False, default='both')
    nw_begin_time = Column(DateTime, nullable=False, default=datetime.now())
    nw_end_time = Column(DateTime, nullable=False, default=datetime.now())
    nw_disable_hours = Column(Integer, nullable=False, default=0)
    nw_left = Column(Integer, nullable=False, default=0)
    nw_top = Column(Integer, nullable=False, default=0)
    nw_height = Column(Integer, nullable=False, default=0)
    nw_width = Column(Integer, nullable=False, default=0)
    nw_subject = Column(Text, nullable=False)
    nw_content = Column(Text, nullable=False)
    nw_content_html = Column(Integer, nullable=False, default=0)
    
    
# 회원메일발송 테이블
class Mail(Base):
    __tablename__ = DB_TABLE_PREFIX + 'mail'

    ma_id = Column(Integer, primary_key=True, autoincrement=True)
    ma_subject = Column(String(255), nullable=False, default='')
    ma_content = Column(Text, nullable=False, default='')
    ma_time = Column(DateTime, nullable=False, default=datetime.now())
    ma_ip = Column(String(255), nullable=False, default='')
    ma_last_option = Column(Text, nullable=False, default='')
    

class BoardNew(Base):
    """
    최신 게시물 테이블
    """
    __tablename__ = DB_TABLE_PREFIX + 'board_new'
    
    bn_id = Column(Integer, primary_key=True, autoincrement=True)
    bo_table = Column(String(20), ForeignKey(DB_TABLE_PREFIX + "board.bo_table"), nullable=False, default='')
    wr_id = Column(Integer, nullable=False, default=0)
    wr_parent = Column(Integer, nullable=False, default=0)
    bn_datetime = Column(DateTime, nullable=False, default=datetime.now())
    mb_id = Column(String(20), nullable=False, default='')

    # 연관관계
    board = relationship("Board")


class Scrap(Base):
    """
    게시글 스크랩 테이블
    """
    __tablename__ = DB_TABLE_PREFIX + 'scrap'

    ms_id = Column(Integer, primary_key=True, autoincrement=True)
    mb_id = Column(String(20), nullable=False, default='')
    bo_table = Column(String(20), nullable=False, default='')
    wr_id = Column(Integer, nullable=False, default=0)
    ms_datetime = Column(DateTime, nullable=False, default=datetime.now())


class BoardGood(Base):
    """
    게시글 좋아요/싫어요 테이블
    """
    __tablename__ = DB_TABLE_PREFIX + 'board_good'
    __table_args__ = (UniqueConstraint('bo_table', 'wr_id', 'mb_id', name='fkey1'), )

    bg_id = Column(Integer, primary_key=True, autoincrement=True)
    bo_table = Column(String(20), nullable=False, default='')
    wr_id = Column(Integer, nullable=False, default=0)
    mb_id = Column(String(20), nullable=False, default='')
    bg_flag = Column(String(255), nullable=False, default='')
    bg_datetime = Column(DateTime, nullable=False, default=datetime.now())
    
>>>>>>> fd50544e
<|MERGE_RESOLUTION|>--- conflicted
+++ resolved
@@ -798,22 +798,6 @@
     uq_ip = Column(String(255), nullable=False, default="")
 
 
-<<<<<<< HEAD
-class MemberSocialProfiles(Base):
-    __tablename__ = DB_TABLE_PREFIX + "member_social_profiles"
-
-    mp_id = Column(Integer, primary_key=True, autoincrement=True)
-    mb_id = Column(String(255), nullable=False, default="", comment="member.mb_id")
-    provider = Column(String(50), nullable=False, default="")
-    object_sha = Column(String(45), nullable=False, default="")
-    identifier = Column(String(255), nullable=False, default="")
-    profileurl = Column(String(255), nullable=False, default="")
-    photourl = Column(String(255), nullable=False, default="")
-    displayname = Column(String(255), nullable=False, default="")
-    description = Column(String(255), nullable=False, default="")
-    mp_register_day = Column(DateTime, nullable=False, default=datetime(1, 1, 1, 0, 0, 0))
-    mp_latest_day = Column(DateTime, nullable=False, default=datetime(1, 1, 1, 0, 0, 0))
-=======
 class NewWin(Base):
     __tablename__ = DB_TABLE_PREFIX + 'new_win'
 
@@ -888,4 +872,18 @@
     bg_flag = Column(String(255), nullable=False, default='')
     bg_datetime = Column(DateTime, nullable=False, default=datetime.now())
     
->>>>>>> fd50544e
+
+class MemberSocialProfiles(Base):
+    __tablename__ = DB_TABLE_PREFIX + "member_social_profiles"
+
+    mp_id = Column(Integer, primary_key=True, autoincrement=True)
+    mb_id = Column(String(255), nullable=False, default="", comment="member.mb_id")
+    provider = Column(String(50), nullable=False, default="")
+    object_sha = Column(String(45), nullable=False, default="")
+    identifier = Column(String(255), nullable=False, default="")
+    profileurl = Column(String(255), nullable=False, default="")
+    photourl = Column(String(255), nullable=False, default="")
+    displayname = Column(String(255), nullable=False, default="")
+    description = Column(String(255), nullable=False, default="")
+    mp_register_day = Column(DateTime, nullable=False, default=datetime(1, 1, 1, 0, 0, 0))
+    mp_latest_day = Column(DateTime, nullable=False, default=datetime(1, 1, 1, 0, 0, 0))