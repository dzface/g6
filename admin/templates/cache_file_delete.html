{% extends "base.html" %}
{% set title = "캐시파일 일괄삭제" %}

{% block title %}{{ title }}{% endblock title %}
{% block subtitle %}{{ title }}{% endblock subtitle %}

{% block content %}
<<<<<<< HEAD
<div class="cache_wrap">
  <div class="local_desc">
    <p>캐시파일 삭제중 ...</p>
    <p>[끝] 이라는 단어가 나오기 전에는 중간에 중지하지 마세요.</p>
    <p>&nbsp;</p>
  </div>
  <div id="status"></div>
</div>


<script>
    const evtSource = new EventSource("/admin/cache_file_deleting");
    evtSource.onmessage = function(event) {
        const data = event.data.trim();  // 공백 제거
=======
    <div>
        <p>캐시파일 삭제중 ...</p>
        <p>[끝] 이라는 단어가 나오기 전에는 중간에 중지하지 마세요.</p>
        <p>&nbsp;</p>
    </div>
>>>>>>> b17fe2ec
        
    <div id="status"></div>

    <script>
        const evtSource = new EventSource("/admin/cache_file_deleting");
        evtSource.onmessage = function(event) {
            const data = event.data.trim();  // 공백 제거
            
            document.getElementById("status").innerHTML += data + "<br>"; // 메시지 출력
            if (data.includes("[끝]")) {
                evtSource.close(); // "[끝]" 메시지를 받으면 연결을 닫습니다.
            }
        }
    </script>
{% endblock content %}<|MERGE_RESOLUTION|>--- conflicted
+++ resolved
@@ -5,7 +5,6 @@
 {% block subtitle %}{{ title }}{% endblock subtitle %}
 
 {% block content %}
-<<<<<<< HEAD
 <div class="cache_wrap">
   <div class="local_desc">
     <p>캐시파일 삭제중 ...</p>
@@ -15,20 +14,6 @@
   <div id="status"></div>
 </div>
 
-
-<script>
-    const evtSource = new EventSource("/admin/cache_file_deleting");
-    evtSource.onmessage = function(event) {
-        const data = event.data.trim();  // 공백 제거
-=======
-    <div>
-        <p>캐시파일 삭제중 ...</p>
-        <p>[끝] 이라는 단어가 나오기 전에는 중간에 중지하지 마세요.</p>
-        <p>&nbsp;</p>
-    </div>
->>>>>>> b17fe2ec
-        
-    <div id="status"></div>
 
     <script>
         const evtSource = new EventSource("/admin/cache_file_deleting");
