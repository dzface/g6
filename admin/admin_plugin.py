# 플러그인을 관리하는 메뉴
# 플러그인을 활성/비활성하고 플러그인의 신규 플러그인을 등록한다.
import logging

from fastapi import APIRouter, Depends
from fastapi import HTTPException
from fastapi.params import Form
from starlette.requests import Request
from starlette.responses import JSONResponse, FileResponse

from admin.admin import templates
from core.plugin import (
    get_plugin_info, get_all_plugin_info, PLUGIN_DIR,
    PluginState, read_plugin_state, write_plugin_state
)
from lib.dependencies import validate_super_admin

logging.basicConfig(level=logging.INFO)
router = APIRouter()


<<<<<<< HEAD
@router.post("/plugin_detail", dependencies=[Depends(validate_super_admin)])
async def theme_detail(request: Request, module_name: str = Form(...)):
=======
@router.post("/plugin_detail")
async def plugin_detail(request: Request, module_name: str = Form(...)):
    if not request.state.is_super_admin:
        return AlertException(status_code=400, detail="관리자만 접근 가능합니다.")

>>>>>>> 7e03d7a5
    module = module_name.strip()
    info = get_plugin_info(module, PLUGIN_DIR)
    if not info:
        raise HTTPException(status_code=400, detail="The selected plugin is not installed.")

    if not info.get('plugin_name', None):
        # 플러그인의 readme.txt 파일의 양식 체크. 
        raise HTTPException(status_code=400, detail="플러그인의 상세 정보가 없습니다.")

    context = {
        "request": request,
        "name": info['plugin_name'],
        "info": info,
    }
    return templates.TemplateResponse("plugin_detail.html", context)


@router.get("/plugin_list", dependencies=[Depends(validate_super_admin)])
async def show_plugins(request: Request):
    """
    플러그인 목록
    """
    request.session["menu_key"] = "100420"
    info = get_all_plugin_info(PLUGIN_DIR)
    context = {
        "request": request,
        "plugin_list": info,
        "total_count": len(info),
    }

    return templates.TemplateResponse("plugin_list.html", context)


@router.post("/plugin_update")
async def update_plugin_state(
        request: Request,
        type: str = Form(...),
        plugin_name: str = Form(...),
        module_name: str = Form(...),
):
    """
    플러그인 활성/비활성화
    한번에 한가지씩만 상태변경이 가능하다.
    """
    if not request.state.is_super_admin:
        return JSONResponse(status_code=400, content={"message": "관리자만 접근 가능합니다."})

    if type == "enable":  # import를 하고 state_list 를 만든다.
        plugin_state = PluginState(
            plugin_name=plugin_name,
            module_name=module_name,
            is_enable=True,
        )
        message = "플러그인이 활성화 되었습니다."

    elif type == "disable":  # 패키지의 __init__.py 파일을 참조해서 state_list 를 만든다.
        plugin_state = PluginState(
            plugin_name=plugin_name,
            module_name=module_name,
            is_enable=False,
        )
        message = "플러그인 비활성화 되었습니다."
    else:
        return JSONResponse(status_code=400, content={"message": "잘못된 요청입니다."})

    plugin_state = [plugin_state]

    # update plugin state
    exist_plugins = read_plugin_state()
    if exist_plugins:
        for exist_plugin in exist_plugins:
            if exist_plugin.module_name == module_name:
                exist_plugin.is_enable = plugin_state[0].is_enable
                break
        else:
            exist_plugins.append(plugin_state[0])
        plugin_state = exist_plugins

    try:
        write_plugin_state(plugin_state)
    except Exception as e:

        logging.error(e)
        return JSONResponse(status_code=400, content={"message": "플러그인 상태를 변경할 수 없습니다."})

    return {"message": message}


@router.get("/plugin/screenshot/{module_name}")
async def show_screenshot(module_name: str):
    try:
        file_path = f"{PLUGIN_DIR}/{module_name}/screenshot.png"

        return FileResponse(file_path)
    except Exception as e:
        logging.error(f"An error occurred while serving the file: {e}")
        raise HTTPException(status_code=500, detail=str(e))
<|MERGE_RESOLUTION|>--- conflicted
+++ resolved
@@ -19,16 +19,8 @@
 router = APIRouter()
 
 
-<<<<<<< HEAD
 @router.post("/plugin_detail", dependencies=[Depends(validate_super_admin)])
-async def theme_detail(request: Request, module_name: str = Form(...)):
-=======
-@router.post("/plugin_detail")
 async def plugin_detail(request: Request, module_name: str = Form(...)):
-    if not request.state.is_super_admin:
-        return AlertException(status_code=400, detail="관리자만 접근 가능합니다.")
-
->>>>>>> 7e03d7a5
     module = module_name.strip()
     info = get_plugin_info(module, PLUGIN_DIR)
     if not info:
