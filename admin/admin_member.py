--- conflicted
+++ resolved
@@ -13,20 +13,10 @@
 from core.formclass import AdminMemberForm
 from core.models import Auth, Board, Group, GroupMember, Member, Memo, Point, Scrap
 from core.template import AdminTemplates
-<<<<<<< HEAD
-from lib.common import *
-from lib.dependencies import (
-    check_demo_alert,
-    common_search_query_params,
-    validate_token
-)
-from lib.member_lib import get_member_icon, get_member_image, validate_and_update_member_image
-=======
 from lib.common import (
     get_from_list, is_none_datetime, select_query, set_url_query_params
 )
-from lib.dependency.dependencies import common_search_query_params, validate_token
->>>>>>> 814279e5
+from lib.dependency.dependencies import check_demo_alert, common_search_query_params, validate_token
 from lib.pbkdf2 import create_hash
 from lib.template_functions import get_member_level_select, get_paging
 from service.member_service import MemberImageService
@@ -248,6 +238,10 @@
         if exists_member.mb_id != request.state.login_member.mb_id:
             exists_member = conv_field_info(request, exists_member, ['*'])
 
+        # 데모모드
+        if exists_member.mb_id != request.state.login_member.mb_id:
+            exists_member = conv_field_info(request, exists_member, ['*'])
+
     context = {
         "request": request,
         "member": exists_member
@@ -255,13 +249,9 @@
     return templates.TemplateResponse("member_form.html", context)
 
 
-<<<<<<< HEAD
 # DB등록 및 수정
 @router.post("/member_form_update",
              dependencies=[Depends(check_demo_alert), Depends(validate_token)])
-=======
-@router.post("/member_form_update", dependencies=[Depends(validate_token)])
->>>>>>> 814279e5
 async def member_form_update(
     request: Request,
     db: db_session,
